--- conflicted
+++ resolved
@@ -34,11 +34,8 @@
   $ docker run --rm -it \
   -v `pwd`:/workdir \
   -w /workdir \
-<<<<<<< HEAD
   ghcr.io/pinto0309/onnx2tf:1.7.0
-=======
-  ghcr.io/pinto0309/onnx2tf:1.6.5
->>>>>>> 7b13ff19
+
 
   or
 
