import os
import io
import sys
import copy
import json
import random
import requests
random.seed(0)
import itertools
import traceback
import subprocess
import numpy as np
np.random.seed(0)
import tensorflow as tf
from tensorflow.keras.layers import Lambda # type: ignore
from tensorflow.python.keras.utils import conv_utils
import onnx
import onnx_graphsurgeon as gs
try:
    import onnxruntime as ort
except Exception as ex:
    pass
from onnx2tf.utils.colors import Color
from typing import Any, List, Optional, Union, Tuple, Dict, Callable
from functools import wraps
from collections import namedtuple
from onnx2tf.utils.enums import (
    TF_DTYPES_TO_NUMPY_DTYPES,
    NUMPY_DTYPES_TO_TF_DTYPES,
)

INF_INDEX_VALUE: int = 4294967296
ONNX_INF_INDEX_VALUE = sys.maxsize # 9223372036854775807


def get_replacement_parameter(func):
    @wraps(func)
    def get_replacement_parameter_wrapper_func(*args, **kwargs):
        op_name = kwargs['graph_node'].name
        replacement_parameters = kwargs.get('replacement_parameters', None)
        kwargs['op_rep_params'] = []
        if replacement_parameters is not None:
            kwargs['op_rep_params'] = [
                replacement_parameter \
                    for replacement_parameter in replacement_parameters \
                        if replacement_parameter['op_name'] == op_name
            ]
        func(*args, **kwargs)
    return get_replacement_parameter_wrapper_func


def replace_parameter(
    *,
    value_before_replacement: Any,
    param_target: str,
    param_name: str,
    **kwargs: dict,
):
    """Replace attributes, INPUT constants, and INPUT initializers with the specified values.

    Parameters
    ----------
    value_before_replacement: Any
    param_target: dict
    param_name: dict
    **kwargs: dict

    Returns
    ----------
    replace_value: Any
    """
    replace_value = value_before_replacement
    op_rep_params = kwargs.get('op_rep_params', [])
    for op_rep_param in op_rep_params:
        if op_rep_param['param_target'] == param_target \
            and op_rep_param['param_name'] == param_name \
            and 'values' in op_rep_param:
            replace_value = op_rep_param.get('values', value_before_replacement)
            if isinstance(value_before_replacement, np.ndarray):
                replace_value = np.asarray(
                    replace_value,
                    dtype=value_before_replacement.dtype,
                )
            elif isinstance(value_before_replacement, list):
                replace_value = list(replace_value)
            elif isinstance(value_before_replacement, bool):
                replace_value = \
                    bool(replace_value) if isinstance(replace_value, int) and replace_value in [0, 1] else \
                    bool(int(replace_value)) if isinstance(replace_value, str) and replace_value in ["0", "1"] else \
                    False if isinstance(replace_value, str) and replace_value.lower() == "false" else \
                    True if isinstance(replace_value, str) and replace_value.lower() == "True" else \
                    replace_value
            elif isinstance(value_before_replacement, int):
                replace_value = int(replace_value)
            elif isinstance(value_before_replacement, float):
                replace_value = float(replace_value)
            elif isinstance(value_before_replacement, str):
                replace_value = str(replace_value)
            elif tf.keras.backend.is_keras_tensor(value_before_replacement):
                replace_value = np.asarray(
                    replace_value,
                    dtype=TF_DTYPES_TO_NUMPY_DTYPES[value_before_replacement.dtype],
                )
            break
    return replace_value


def pre_process_transpose(
    *,
    value_before_transpose: Any,
    param_target: str,
    param_name: str,
    **kwargs: dict,
):
    """Add Transpose as a post-processing step for Reshape OP.

    Parameters
    ----------
    value_before_transpose: tf_op
    param_target: dict
    param_name: dict
    **kwargs: dict

    Returns
    ----------
    transposed_value: tf_op
    """
    transposed_value = value_before_transpose
    op_rep_params = kwargs.get('op_rep_params', [])
    for op_rep_param in op_rep_params:
        if op_rep_param['param_target'] == param_target \
            and op_rep_param['param_name'] == param_name:
            transpose_perm = op_rep_param.get('pre_process_transpose_perm', None)
            if transpose_perm is not None:
                transposed_value = transpose_with_flexing_deterrence(
                    input_tensor=value_before_transpose,
                    perm=transpose_perm,
                    **kwargs,
                )
            break
    return transposed_value


def post_process_transpose(
    *,
    value_before_transpose: Any,
    param_target: str,
    param_name: str,
    **kwargs: dict,
):
    """Add Transpose as a post-processing step for Reshape OP.

    Parameters
    ----------
    value_before_transpose: tf_op
    param_target: dict
    param_name: dict
    **kwargs: dict

    Returns
    ----------
    transposed_value: tf_op
    """
    transposed_value = value_before_transpose
    op_rep_params = kwargs.get('op_rep_params', [])
    for op_rep_param in op_rep_params:
        if op_rep_param['param_target'] == param_target \
            and op_rep_param['param_name'] == param_name:
            transpose_perm = op_rep_param.get('post_process_transpose_perm', None)
            if transpose_perm is not None:
                transposed_value = transpose_with_flexing_deterrence(
                    input_tensor=value_before_transpose,
                    perm=transpose_perm,
                    **kwargs,
                )
            break
    return transposed_value


def make_tf_node_info(**kwargs):
    """Generate information for debug log output.

    Parameters
    ----------
    tf_op_type: dict
    tf_attrs: dict
    tf_inputs: dict
    tf_outputs: dict

    Returns
    ----------
    tf_node_info: dict
    """
    tf_node_info = {}
    node_info: dict = kwargs.get('node_info', None)
    if node_info is not None:
        tf_op_type = node_info.get('tf_op_type', None)
        tf_node_info['tf_op_type'] = \
            tf_op_type.__name__ if hasattr(tf_op_type, '__name__') else \
            tf_op_type if isinstance(tf_op_type, str) else ''
        tf_attrs: dict = node_info.get('tf_attrs', None)
        if tf_attrs is not None:
            tf_node_info['tf_attrs'] = {
                attr_key: {
                    'shape': attr_val.shape if hasattr(attr_val, 'shape') else None,
                    'dtype': attr_val.dtype if hasattr(attr_val, 'dtype') else None,
                    'val': attr_val,
                } for attr_key, attr_val in tf_attrs.items()
            }
        tf_inputs: dict = node_info.get('tf_inputs', None)
        if tf_inputs is not None:
            tf_node_info['tf_inputs'] = {
                input_key: {
                    'name': input_val.name if hasattr(input_val, 'name') else None,
                    'shape': input_val.shape if hasattr(input_val, 'shape') else None,
                    'dtype': input_val.dtype if hasattr(input_val, 'dtype') else None,
                    'val': input_val \
                        if isinstance(input_val, list) \
                            or isinstance(input_val, str) \
                            or isinstance(input_val, bool) \
                            or isinstance(input_val, int) \
                            or isinstance(input_val, float) else None,
                } for input_key, input_val in tf_inputs.items()
            }
        tf_outputs: dict = node_info.get('tf_outputs', None)
        if tf_outputs is not None:
            tf_node_info['tf_outputs'] = {
                output_key: {
                    'name': output_val.name if hasattr(output_val, 'name') else None,
                    'shape': output_val.shape if hasattr(output_val, 'shape') else None,
                    'dtype': output_val.dtype if hasattr(output_val, 'dtype') else None,
                    'val': output_val \
                        if isinstance(output_val, list) \
                            or isinstance(output_val, str) \
                            or isinstance(output_val, bool) \
                            or isinstance(output_val, int) \
                            or isinstance(output_val, float) else None,
                } for output_key, output_val in tf_outputs.items()
            }
    return tf_node_info


def print_node_info(func):
    @wraps(func)
    def print_wrapper_func(*args, **kwargs):
        input_onnx_file_path: str = kwargs.get('input_onnx_file_path', None)
        graph_input: gs.Variable = kwargs.get('graph_input', None)
        graph_node: gs.Variable = kwargs.get('graph_node', None)
        tf_layers_dict: dict = kwargs.get('tf_layers_dict', None)
        non_verbose: bool = kwargs.get('non_verbose', False)
        if not non_verbose:
            if graph_input is not None:
                print(
                    f'{Color.GREEN}INFO:{Color.RESET} '+
                    f'{Color.GREEN}input_op_name{Color.RESET}: {graph_input.name} '+
                    f'{Color.GREEN}shape{Color.RESET}: {graph_input.shape} '+
                    f'{Color.GREEN}dtype{Color.RESET}: {graph_input.dtype}'
                )
            elif graph_node is not None:
                print('')
                print(
                    f'{Color.GREEN}INFO:{Color.RESET} {Color.MAGENTA}onnx_op_type{Color.RESET}: '+
                    f'{graph_node.op} {Color.MAGENTA}onnx_op_name{Color.RESET}: {graph_node.name}')
                for idx, graph_node_input in enumerate(graph_node.inputs):
                    print(
                        f'{Color.GREEN}INFO:{Color.RESET} '+
                        f'{Color.CYAN} input_name.{idx+1}{Color.RESET}: {graph_node_input.name} '+
                        f'{Color.CYAN}shape{Color.RESET}: {graph_node_input.shape} '+
                        f'{Color.CYAN}dtype{Color.RESET}: {graph_node_input.dtype}'
                    )
                for idx, graph_node_output in enumerate(graph_node.outputs):
                    print(
                        f'{Color.GREEN}INFO:{Color.RESET} '+
                        f'{Color.CYAN} output_name.{idx+1}{Color.RESET}: {graph_node_output.name} '+
                        f'{Color.CYAN}shape{Color.RESET}: {graph_node_output.shape} '+
                        f'{Color.CYAN}dtype{Color.RESET}: {graph_node_output.dtype}'
                    )
        try:
            result = func(*args, **kwargs)

            if not non_verbose:
                if graph_node is not None and tf_layers_dict is not None:
                    for idx, graph_node_output in enumerate(graph_node.outputs):
                        tf_layer_info: dict = tf_layers_dict.get(graph_node_output.name, None)
                        if tf_layer_info is not None:
                            tf_node_info = tf_layer_info.get('tf_node_info', None)
                            if tf_node_info is not None:
                                tf_op_type = tf_node_info.get('tf_op_type', None)
                                print(
                                    f'{Color.GREEN}INFO:{Color.RESET} ' + \
                                    f'{Color.MAGENTA}tf_op_type{Color.RESET}: {tf_op_type}'
                                )

                                tf_inputs = tf_node_info.get('tf_inputs', None)
                                if tf_inputs is not None:
                                    for input_idx, (input_key, input_values) in enumerate(tf_inputs.items()):
                                        input_info_text = \
                                            f'{Color.GREEN}INFO:{Color.RESET} ' + \
                                            f'{Color.BLUE} input.{input_idx+1}.{input_key}{Color.RESET}: '
                                        for input_attr_name, input_attr_value in input_values.items():
                                            input_info_text += \
                                                f'{Color.BLUE}{input_attr_name}{Color.RESET}: {input_attr_value} ' \
                                                if input_attr_value  is not None else ''
                                        print(input_info_text)

                                tf_outputs = tf_node_info.get('tf_outputs', None)
                                if tf_outputs is not None:
                                    for output_idx, (output_key, output_values) in enumerate(tf_outputs.items()):
                                        output_info_text = \
                                            f'{Color.GREEN}INFO:{Color.RESET} ' + \
                                            f'{Color.BLUE} output.{output_idx+1}.{output_key}{Color.RESET}: '
                                        for output_attr_name, output_attr_value in output_values.items():
                                            output_info_text += \
                                                f'{Color.BLUE}{output_attr_name}{Color.RESET}: {output_attr_value} ' \
                                                if output_attr_value  is not None else ''
                                        print(output_info_text)
            return result
        except:
            print(f'{Color.RED}ERROR:{Color.RESET} The trace log is below.')
            traceback.print_exc()
            if input_onnx_file_path is not None:
                print(
                    f'{Color.RED}ERROR:{Color.RESET} ' +
                    f'input_onnx_file_path: {input_onnx_file_path}'
                )
            if graph_node is not None:
                print(
                    f'{Color.RED}ERROR:{Color.RESET} ' +
                    f'onnx_op_name: {graph_node.name}'
                )
            print(
                f'{Color.RED}ERROR:{Color.RESET} ' +
                f'Read this and deal with it. https://github.com/PINTO0309/onnx2tf#parameter-replacement'
            )
            print(
                f'{Color.RED}ERROR:{Color.RESET} ' +
                f'Alternatively, if the input OP has a dynamic dimension, ' +
                f'use the -b or -ois option to rewrite it to a static shape and try again.'
            )
            print(
                f'{Color.RED}ERROR:{Color.RESET} ' +
                f'If the input OP of ONNX before conversion is NHWC or ' +
                f'an irregular channel arrangement other than NCHW, use the -kt or -kat option.'
            )
            print(
                f'{Color.RED}ERROR:{Color.RESET} ' +
                f'Also, for models that include NonMaxSuppression in the post-processing, ' +
                f'try the -onwdt option.'
            )
            sys.exit(1)
    return print_wrapper_func


def inverted_operation_enable_disable(func):
    @wraps(func)
    def inverted_operation_enable_disable_wrapper_func(*args, **kwargs):
        result = func(*args, **kwargs)
        """
        The output_shape_trans stores the result of determining
        whether the final output shape of the connected OP differs between ONNX and TensorFlow.
        before_op_output_shape_trans is used to determine
        if the input tensor needs to be transposed within the processing body of each OP.

        True: Transpose the input tensor from NCHW to NHWC and so on
        False: No transposition
        """
        graph_node = kwargs.get('graph_node', None)
        tf_layers_dict = kwargs.get('tf_layers_dict', None)
        batch_size = kwargs.get('batch_size', None)
        output_shape_trans = False
        for graph_node_output in graph_node.outputs:
            onnx_node_output: gs.Variable = graph_node_output
            onnx_node_output_shape = onnx_node_output.shape
            onnx_node_output_shape = [
                shape if not isinstance(shape, str) else None for shape in onnx_node_output_shape
            ] if onnx_node_output_shape is not None else None
            if onnx_node_output_shape is not None \
                and len(onnx_node_output_shape) > 0 \
                and onnx_node_output_shape.count(None) != len(onnx_node_output_shape) \
                and batch_size is not None:
                onnx_node_output_shape[0] = batch_size
            if onnx_node_output_shape is not None:
                onnx_node_output_shape = [
                    None if s is not None and not isinstance(s, str) and s < 1 else s \
                        for s in onnx_node_output_shape
                ]
            tf_node_output_shape = tf_layers_dict[onnx_node_output.name]['tf_node'].shape

            trans_judge = (onnx_node_output_shape != tf_node_output_shape)
            # Avoiding patterns of misjudgment when the second and subsequent dimensions are all the same value
            if tf_node_output_shape != tf.TensorShape(None) \
                and len(tf_node_output_shape) >= 3:
                base_shape = tf_node_output_shape[1]
                if len(tf_node_output_shape)-1 == sum([1 if base_shape == s else 0 for s in tf_node_output_shape[1:]]) \
                    and (onnx_node_output_shape == tf_node_output_shape) \
                    and graph_node.op != 'MatMul':
                    trans_judge = True
            output_shape_trans = output_shape_trans or trans_judge
            tf_layers_dict[onnx_node_output.name]['before_op_output_shape_trans'] = output_shape_trans


        return result
    return inverted_operation_enable_disable_wrapper_func


def get_constant_or_variable(
    const_or_var: Any,
    before_op_output_shape_trans: bool,
    is_bias: Optional[bool] = False,
) -> Any:
    """Get a Numpy constant or gs.Variable from graph_surgeon node.

    Parameters
    ----------
    const_or_var: gs.Variable
        gs.Variable

    Returns
    ----------
    const_or_var:
        Numpy array or gs.Variable
    """
    if hasattr(const_or_var, 'values'):
        values = const_or_var.values
        if not before_op_output_shape_trans:
            return values
        tensor_rank = values.ndim
        if tensor_rank > 2:
            convertion_table = [0] + [i for i in range(2, tensor_rank)] + [1]
            values = values.transpose(convertion_table)
        elif tensor_rank == 1 and values.size > 2 and not is_bias:
            convertion_table = [0] + [i for i in range(2, values.size)] + [1]
            new_values = np.zeros(values.size, dtype=values.dtype)
            for new_idx, idx in enumerate(convertion_table):
                new_values[new_idx] = values[idx]
            values = copy.deepcopy(new_values)
        return values
    else:
        return const_or_var


def get_weights_constant_or_variable(
    const_or_var: Any,
    kernel_size: int,
) -> Any:
    """For obtaining transposed weights.

    Parameters
    ----------
    const_or_var: gs.Variable
        gs.Variable

    kernel_size: int
        Number of elements in kernel_shape\n
        Conv1D: 1\n
        Conv2D: 2\n
        Conv3D: 3

    Returns
    ----------
    const_or_var:
        Transposed weights. Numpy array or gs.Variable
    """
    if hasattr(const_or_var, 'values'):
        values = const_or_var.values
        """
        e.g.
        Conv1D
            ONNX: [C_OUT, C_IN,     X] = [8,1,3]
            tf  : [    X, C_IN, C_OUT] = [3,1,8]

        Conv2D
            ONNX: [C_OUT, C_IN,     Y,     X] = [8,1,3,3]
            tf  : [    Y,    X,  C_IN, C_OUT] = [3,3,1,8]

        Conv3D
            ONNX: [C_OUT, C_IN, Z,    Y,     X] = [8,1,3,3,3]
            tf  : [    Z,    Y, X, C_IN, C_OUT] = [3,3,3,1,8]
        """
        convertion_table = [i for i in range(2, kernel_size + 2)] + [1, 0]
        values = values.transpose(convertion_table)
        return tf.convert_to_tensor(values)
    elif hasattr(const_or_var, 'inputs') \
        and hasattr(const_or_var.inputs[0], 'attrs') \
        and 'value' in const_or_var.inputs[0].attrs \
        and hasattr(const_or_var.inputs[0].attrs['value'], 'values'):
        values = const_or_var.inputs[0].attrs['value'].values
        """
        e.g.
        Conv1D
            ONNX: [C_OUT, C_IN,     X] = [8,1,3]
            tf  : [    X, C_IN, C_OUT] = [3,1,8]

        Conv2D
            ONNX: [C_OUT, C_IN,     Y,     X] = [8,1,3,3]
            tf  : [    Y,    X,  C_IN, C_OUT] = [3,3,1,8]

        Conv3D
            ONNX: [C_OUT, C_IN, Z,    Y,     X] = [8,1,3,3,3]
            tf  : [    Z,    Y, X, C_IN, C_OUT] = [3,3,3,1,8]
        """
        convertion_table = [i for i in range(2, kernel_size + 2)] + [1, 0]
        values = values.transpose(convertion_table).astype(np.float32)
        if isinstance(values, np.ndarray) and values.dtype in (tf.int8, tf.uint8):
            values = values.astype(np.float32)
        return tf.convert_to_tensor(values)
    elif isinstance(const_or_var.i(), gs.Constant) \
        and hasattr(const_or_var.i(), 'values'):
        values = const_or_var.i().values
        """
        e.g.
        Conv1D
            ONNX: [C_OUT, C_IN,     X] = [8,1,3]
            tf  : [    X, C_IN, C_OUT] = [3,1,8]

        Conv2D
            ONNX: [C_OUT, C_IN,     Y,     X] = [8,1,3,3]
            tf  : [    Y,    X,  C_IN, C_OUT] = [3,3,1,8]

        Conv3D
            ONNX: [C_OUT, C_IN, Z,    Y,     X] = [8,1,3,3,3]
            tf  : [    Z,    Y, X, C_IN, C_OUT] = [3,3,3,1,8]
        """
        convertion_table = [i for i in range(2, kernel_size + 2)] + [1, 0]
        values = values.transpose(convertion_table).astype(np.float32)
        if isinstance(values, np.ndarray) and values.dtype in (tf.int8, tf.uint8):
            values = values.astype(np.float32)
        return tf.convert_to_tensor(values)
    else:
        return const_or_var


def convert_axis(
    *,
    axis: int,
    tensor_rank: int,
    before_op_output_shape_trans: bool,
) -> int:
    """Convert axis from NCW to NWC or NCHW to NHWC or NCDHW to NDHWC.

    Parameters
    ----------
    axis: int
        Axis value to be replaced

    tensor_rank: int
        Number of ranks of ex-tensors specified by axis

    Returns
    ----------
    converted_axis: int
        Converted axis
    """
    # Convert a negative number of axis to a positive number
    converted_axis = axis if axis >= 0 else axis + tensor_rank

    if not before_op_output_shape_trans:
        return converted_axis

    # 3D and 4D and 5D axis conversion table
    """
    convertion_table_3d = [0,2,1]
    convertion_table_4d = [0,3,1,2]
    convertion_table_5d = [0,4,1,2,3]
    convertion_table_6d = [0,5,1,2,3,4]
        :
    """
    if tensor_rank > 2:
        convertion_table = [0] + [tensor_rank - 1] + [i for i in range(1, tensor_rank - 1)]
        converted_axis = convertion_table[converted_axis]

    return converted_axis


def convert_reverse_axis(
    *,
    axis: int,
    tensor_rank: int,
    before_op_output_shape_trans: bool,
) -> int:
    """Convert axis from NWC to NCW or NHWC to NCHW or NDHWC to NCDHW.

    Parameters
    ----------
    axis: int
        Axis value to be replaced

    tensor_rank: int
        Number of ranks of ex-tensors specified by axis

    Returns
    ----------
    converted_axis: int
        Converted axis
    """
    # Convert a negative number of axis to a positive number
    converted_axis = axis if axis >= 0 else axis + tensor_rank

    if not before_op_output_shape_trans:
        return converted_axis

    # 3D and 4D and 5D axis conversion table
    """
    convertion_table_3d = [0,2,1]
    convertion_table_4d = [0,3,1,2]
    convertion_table_5d = [0,4,1,2,3]
    convertion_table_6d = [0,5,1,2,3,4]
        :
    """
    if tensor_rank > 2:
        convertion_table = [0] + [tensor_rank - 1] + [i for i in range(1, tensor_rank - 1)]
        converted_axis = convertion_table.index(converted_axis)

    return converted_axis


def broadcast_validity_check(
    shape1: Union[np.ndarray, List],
    shape2: Union[np.ndarray, List],
):
    """Check the validity of dimension shape for same length of tensors.

    Parameters
    ----------
    shape1: Union[np.ndarray, List]
        1d list or ndarray.

    shape2: Union[np.ndarray, List]
        1d list or ndarray.

    Returns
    -------
    result: bool
        True if shape1 and shape2 is valid for broadcasting, else False
    """
    result = False

    if shape1 is None or shape2 is None:
        return result
    elif len(shape1) != len(shape2):
        return result
    else:
        for i, j in zip(shape1, shape2):
            if i == j or i == 1 or j == 1:
                result = True
            else:
                result = False
                break

    return result


def pre_explicit_broadcast(
    *,
    input_tensor_1: Any,
    input_tensor_2: Any,
) -> Tuple[Any, Any]:
    """Shrink a tensor whose input_tensor_1 and input_tensor_2
    have the same rank and all but one dimension is 1.

    Parameters
    ----------
    input_tensor_1: Any
        gs.Variable or np.ndarray

    input_tensor_2: Any
        gs.Variable or np.ndarray

    Returns
    ----------
    input_tensor_1: Any
        gs.Variable or np.ndarray

    input_tensor_2: Any
        gs.Variable or np.ndarray
    """
    # e.g.1
    # input:
    #   input_tensor_1: [1,80,80,12]
    #   input_tensor_2: [1,12,1,1]
    # output:
    #   input_tensor_1: [1,80,80,12]
    #   input_tensor_2: [12]
    #
    # e.g.2
    # input:
    #   input_tensor_1: [1,2,3,4]
    #   input_tensor_2: [1,3,1,1]
    # output:
    #   input_tensor_1: [1,2,3,4]
    #   input_tensor_2: [3,1]
    #
    # e.g.3
    # input:
    #   input_tensor_1: [1,2,3,4]
    #   input_tensor_2: [1,1,1]
    # output:
    #   input_tensor_1: [1,2,3,4]
    #   input_tensor_2: [1,1,1,1]
    if input_tensor_1.shape is not None \
        and input_tensor_2.shape is not None \
        and None not in input_tensor_1.shape \
        and None not in input_tensor_2.shape \
        and len(input_tensor_1.shape) == len(input_tensor_2.shape):

        input_tensor_2_shape = input_tensor_2.shape
        squeezed_input_tensor_2_shape = [idx for idx in input_tensor_2_shape if idx != 1]
        squeezed_input_tensor_2_shape_rank = len(squeezed_input_tensor_2_shape)
        input_tensor_1_shape = input_tensor_1.shape
        if squeezed_input_tensor_2_shape_rank == 1 \
            and squeezed_input_tensor_2_shape[0] in input_tensor_1_shape:
            input_tensor_2 = tf.squeeze(input_tensor_2)
            reversed_input_tensor_1_shape = []
            if isinstance(input_tensor_1_shape, list):
                reversed_input_tensor_1_shape = input_tensor_1_shape.reverse()
            elif isinstance(input_tensor_1_shape, tuple):
                reversed_input_tensor_1_shape = list(input_tensor_1_shape[::-1])
            elif isinstance(input_tensor_1_shape, np.ndarray):
                reversed_input_tensor_1_shape = input_tensor_1_shape[::-1].tolist()
            elif isinstance(input_tensor_1_shape, tf.TensorShape):
                reversed_input_tensor_1_shape = list(input_tensor_1_shape[::-1])
            expand_count = reversed_input_tensor_1_shape.index(squeezed_input_tensor_2_shape[0])
            for _ in range(expand_count):
                input_tensor_2 = tf.expand_dims(
                    input=input_tensor_2,
                    axis=-1,
                )
        else:
            input_tensor_1_shape = input_tensor_1.shape
            squeezed_input_tensor_1_shape = [idx for idx in input_tensor_1_shape if idx != 1]
            squeezed_input_tensor_1_shape_rank = len(squeezed_input_tensor_1_shape)
            input_tensor_2_shape = input_tensor_2.shape
            if squeezed_input_tensor_1_shape_rank == 1 \
                and squeezed_input_tensor_1_shape[0] in input_tensor_2_shape:
                input_tensor_1 = tf.squeeze(input_tensor_1)
                reversed_input_tensor_2_shape = []
                if isinstance(input_tensor_2_shape, list):
                    reversed_input_tensor_2_shape = input_tensor_2_shape.reverse()
                elif isinstance(input_tensor_2_shape, tuple):
                    reversed_input_tensor_2_shape = list(input_tensor_2_shape[::-1])
                elif isinstance(input_tensor_2_shape, np.ndarray):
                    reversed_input_tensor_2_shape = input_tensor_2_shape[::-1].tolist()
                elif isinstance(input_tensor_2_shape, tf.TensorShape):
                    reversed_input_tensor_2_shape = list(input_tensor_2_shape[::-1])
                expand_count = reversed_input_tensor_2_shape.index(squeezed_input_tensor_1_shape[0])
                for _ in range(expand_count):
                    input_tensor_1 = tf.expand_dims(
                        input=input_tensor_1,
                        axis=-1,
                    )
    elif input_tensor_1.shape is not None \
        and input_tensor_2.shape is not None \
        and None not in input_tensor_1.shape \
        and None not in input_tensor_2.shape \
        and len(input_tensor_1.shape) > len(input_tensor_2.shape) \
        and sum([1 if not isinstance(dim, str) and dim == 1 else 0 for dim in input_tensor_2.shape]) == len(input_tensor_2.shape):
        expand_count = len(input_tensor_1.shape) - len(input_tensor_2.shape)
        for _ in range(expand_count):
            input_tensor_2 = tf.expand_dims(
                input=input_tensor_2,
                axis=-1,
            )

    return input_tensor_1, input_tensor_2


def explicit_broadcast(
    *,
    const_or_var_1: Any,
    const_or_var_2: Any,
    graph_node: Optional[gs.Node] = None,
    tf_layers_dict: dict = None,
) -> Tuple[Any, Any]:
    """Of the two tensors in the argument, the one with the lower dimensionality
    is broadcast to match the one with the higher dimensionality.

    Parameters
    ----------
    const_or_var_1: Any
        gs.Variable or np.ndarray

    const_or_var_2: Any
        gs.Variable or np.ndarray

    Returns
    ----------
    const_or_var_1: Any
        gs.Variable or np.ndarray

    const_or_var_2: Any
        gs.Variable or np.ndarray
    """
    graph_node_input_name1 = None
    graph_node_input_name2 = None
    graph_node_input_shape1 = []
    graph_node_input_shape2 = []
    if graph_node is not None:
        graph_node_input_name1 = graph_node.inputs[0].name
        graph_node_input_name2 = graph_node.inputs[1].name
        graph_node_input_shape1 = list(graph_node.inputs[0].shape) \
            if graph_node.inputs[0].shape is not None else None
        graph_node_input_shape2 = list(graph_node.inputs[1].shape) \
            if graph_node.inputs[1].shape is not None else None

    # If shape is empty (scalar value), return it without doing anything.
    if graph_node_input_shape1 == [] or graph_node_input_shape2 == []:
        return const_or_var_1, const_or_var_2

    # If either operand have shape of all 1's, do not broadcast and return as is
    shape_for_judging_skip_processing_1 = [
        i if i is not None else INF_INDEX_VALUE for i in const_or_var_1.shape
    ]
    shape_for_judging_skip_processing_2 = [
        i if i is not None else INF_INDEX_VALUE for i in const_or_var_2.shape
    ]
    if np.prod(shape_for_judging_skip_processing_1) == 1 or np.prod(shape_for_judging_skip_processing_2) == 1:
        return const_or_var_1, const_or_var_2

    # Swap: len(const_or_var_1.shape) > len(const_or_var_2.shape)
    swapped = 0
    if len(const_or_var_1.shape) < len(const_or_var_2.shape):
        const_or_var_1, const_or_var_2 = const_or_var_2, const_or_var_1
        graph_node_input_name1, graph_node_input_name2 = graph_node_input_name2, graph_node_input_name1
        graph_node_input_shape1, graph_node_input_shape2 = graph_node_input_shape2, graph_node_input_shape1
        swapped += 1

        # Skip subsequent processing in the following patterns.
        #   const_or_var_1: [1,1,5000]
        #   const_or_var_2: [5000]
        if len(const_or_var_1.shape) >= 1 \
            and len(const_or_var_2.shape) == 1 \
            and const_or_var_1.shape[-1] == const_or_var_2.shape[-1]:
            return const_or_var_1, const_or_var_2

    """
    UnSqueeze 1 at the beginning of const_or_var_2_shape until const_or_var_1.shape
    and const_or_var_2.shape have the same rank
    e.g.
        const_or_var_1.shape (TF)  : [1,64,128,128,3], onnx[1,3,64,128,128]
        const_or_var_2.shape (ONNX const pettern): [3,64,128,128]
        new_const_or_var_2.shape (ONNX): [1,3,64,128,128] -> [1,64,128,128,3]

        const_or_var_1.shape (TF)  : [1,64,128,128,3]
        const_or_var_2.shape (TF ver pettern): [128,128,3]
        new_const_or_var_2.shape (ONNX): [1,1,128,128,3]

        const_or_var_1.shape (TF)  : [1,128,3], onnx[1,3,128]
        const_or_var_2.shape (ONNX const pettern): [3,128]
        new_const_or_var_2.shape (ONNX): [1,3,128] -> [1,128,3]
    """
    for _ in range(len(const_or_var_1.shape) - len(const_or_var_2.shape)):
        if isinstance(const_or_var_2, np.ndarray):
            const_or_var_2 = const_or_var_2[np.newaxis, ...]
        elif isinstance(const_or_var_2, tf.Tensor):
            const_or_var_2 = tf.expand_dims(
                input=const_or_var_2,
                axis=0,
            )
        elif not isinstance(const_or_var_2, np.ndarray) \
            and tf.keras.backend.is_keras_tensor(const_or_var_2):
            const_or_var_2 = tf.expand_dims(
                input=const_or_var_2,
                axis=0,
            )
        graph_node_input_shape2 = [1] + graph_node_input_shape2

    # Swap operands to apply transpose to correct target if needed
    # second operand is always target of transpose
    if broadcast_validity_check(list(const_or_var_1.shape), graph_node_input_shape1) and \
            not broadcast_validity_check(list(const_or_var_2.shape), graph_node_input_shape2):
        const_or_var_1, const_or_var_2 = const_or_var_2, const_or_var_1
        graph_node_input_name1, graph_node_input_name2 = graph_node_input_name2, graph_node_input_name1
        graph_node_input_shape1, graph_node_input_shape2 = graph_node_input_shape2, graph_node_input_shape1
        swapped += 1

    # Check if operands need transpose
    # CAUTION: this part may occur problem when there are more than two same numbers in tensor shape.
    #          please consider manual debugging if output is differ with onnx.
    if broadcast_validity_check(list(const_or_var_1.shape), list(const_or_var_2.shape)) and \
            broadcast_validity_check(graph_node_input_shape1, graph_node_input_shape2):
        pass
    else:
        transpose_perm = [0] + [i+2 for i in range(len(const_or_var_1.shape)-2)] + [1]

        if isinstance(const_or_var_2, np.ndarray):
            const_or_var_2: np.ndarray = const_or_var_2.transpose(transpose_perm)

        elif isinstance(const_or_var_2, tf.Tensor) \
            or (
                not isinstance(const_or_var_2, np.ndarray) \
                and tf.keras.backend.is_keras_tensor(const_or_var_2)
            ):
            if graph_node_input_name2 is not None \
                and tf_layers_dict is not None \
                and graph_node_input_name2 in tf_layers_dict \
                and tf_layers_dict[graph_node_input_name2]['optype'] == 'Input':
                const_or_var_2: np.ndarray = tf.transpose(
                    a=const_or_var_2,
                    perm=transpose_perm
                )
        else:
            pass

    # Re-swap operand if swapped in early steps to match shapes. order of operands is important for Sub and Div.
    if swapped == 1:
        const_or_var_1, const_or_var_2 = const_or_var_2, const_or_var_1

    return const_or_var_1, const_or_var_2


# https://github.com/onnx/onnx-tensorflow/blob/main/onnx_tf/common/tf_helper.py
def tf_shape(
    *,
    input_tensor: tf.Tensor,
    dtype: tf.dtypes=tf.int64,
) -> Any:
    """Helper function returning the shape of a Tensor.

    Parameters
    ----------
    input_tensor: tf.Tensor
        A Tensor

    dtype: tf.dtypes
        The output dtype (tf.int32 or tf.int64).
        Defaults: tf.int64.

    Returns
    ----------
    shape: Any
        The function will check for fully defined shape and will return numpy array or \n
        if the shape is not fully defined will use tf.shape() to return the shape as a Tensor.
    """
    if input_tensor.shape.is_fully_defined():
        return np.array(input_tensor.shape.as_list(), dtype=dtype.as_numpy_dtype)
    else:
        return tf.shape(input_tensor, out_type=dtype)


def upsampling2d_bilinear(
    input_tensor,
    new_size,
    align_corners,
    half_pixel_centers,
    name,
):
    return tf.compat.v1.image.resize_bilinear(
        images=input_tensor,
        size=new_size,
        align_corners=align_corners,
        half_pixel_centers=half_pixel_centers,
        name=name,
    )

def upsampling2d_bicubic(
    input_tensor,
    new_size,
    align_corners,
    half_pixel_centers,
    name,
):
    return tf.compat.v1.image.resize_bicubic(
        images=input_tensor,
        size=new_size,
        align_corners=align_corners,
        half_pixel_centers=half_pixel_centers,
        name=name,
    )

def upsampling2d_nearest(
    input_tensor,
    new_size,
    align_corners,
    half_pixel_centers,
    name,
):
    return tf.compat.v1.image.resize_nearest_neighbor(
        images=input_tensor,
        size=new_size,
        align_corners=align_corners,
        half_pixel_centers=half_pixel_centers,
        name=name,
    )


def upsampling3d_bilinear(
    input_tensor,
    new_size,
    align_corners,
    half_pixel_centers,
    name,
):
    d = new_size[0]
    h = new_size[1]
    w = new_size[2]
    # Dpeth (height x width)
    resized_list = []
    unstack_img_list = tf.unstack(input_tensor, axis=1)
    for img in unstack_img_list:
        resized_list.append(
            tf.compat.v1.image.resize_bilinear(
                images=img,
                size=[h, w],
                align_corners=align_corners,
                half_pixel_centers=half_pixel_centers,
                name=name,
            )
        )
    stack_img_hw = tf.stack(resized_list, axis=1)
    # Width (depth x Height)
    resized_list = []
    unstack_img_list = tf.unstack(stack_img_hw, axis=3)
    for img in unstack_img_list:
        resized_list.append(
            tf.compat.v1.image.resize_bilinear(
                images=img,
                size=[d, h],
                align_corners=align_corners,
                half_pixel_centers=half_pixel_centers,
                name=name,
            )
            )
    stack_img_dh = tf.stack(resized_list, axis=3)
    return stack_img_dh

def upsampling3d_bicubic(
    input_tensor,
    new_size,
    align_corners,
    half_pixel_centers,
    name,
):
    d = new_size.shape[0]
    h = new_size.shape[1]
    w = new_size.shape[2]
    # Dpeth (height x width)
    resized_list = []
    unstack_img_list = tf.unstack(input_tensor, axis=1)
    for i in unstack_img_list:
        resized_list.append(
            tf.compat.v1.image.resize_bicubic(
                images=input_tensor,
                size=[h, w],
                align_corners=align_corners,
                half_pixel_centers=half_pixel_centers,
                name=name,
            )
        )
    stack_img_hw = tf.stack(resized_list, axis=1)
    # Width (depth x Height)
    resized_list = []
    unstack_img_list = tf.unstack(stack_img_hw, axis=3)
    for i in unstack_img_list:
        resized_list.append(
            tf.compat.v1.image.resize_bicubic(
                images=input_tensor,
                size=[d, h],
                align_corners=align_corners,
                half_pixel_centers=half_pixel_centers,
                name=name,
            )
            )
    stack_img_dh = tf.stack(resized_list, axis=3)
    return stack_img_dh

def upsampling3d_nearest(
    input_tensor,
    new_size,
    align_corners,
    half_pixel_centers,
    name,
):
    d = new_size.shape[0]
    h = new_size.shape[1]
    w = new_size.shape[2]
    # Dpeth (height x width)
    resized_list = []
    unstack_img_list = tf.unstack(input_tensor, axis=1)
    for i in unstack_img_list:
        resized_list.append(
            tf.compat.v1.image.resize_nearest_neighbor(
                images=input_tensor,
                size=[h, w],
                align_corners=align_corners,
                half_pixel_centers=half_pixel_centers,
                name=name,
            )
        )
    stack_img_hw = tf.stack(resized_list, axis=1)
    # Width (depth x Height)
    resized_list = []
    unstack_img_list = tf.unstack(stack_img_hw, axis=3)
    for i in unstack_img_list:
        resized_list.append(
            tf.compat.v1.image.resize_nearest_neighbor(
                images=input_tensor,
                size=[d, h],
                align_corners=align_corners,
                half_pixel_centers=half_pixel_centers,
                name=name,
            )
            )
    stack_img_dh = tf.stack(resized_list, axis=3)
    return stack_img_dh


def _nnapi_scalar(
    value,
    dtype: tf.dtypes,
) -> Any:
    """Scalar to constant of 1D array.

    Parameters
    ----------
    value: Tensor
        Tensor to be processed

    dtype: tf.dtypes
        Tensor type

    Returns
    ----------
    tensor: Tensor
        Tensor converted from Scalar to constant of 1D array
    """
    return tf.constant(value, dtype=dtype, shape=(1,))


def alternative_argmax(
    *,
    input_tensor,
    axis: int = -1,
    output_type: tf.dtypes = tf.dtypes.float32,
    name: str = None,
    keepdims: bool = False,
    epsilon: float = None,
    replace_argmax_to_reducemax_and_indicies_is_int64: bool = False,
    replace_argmax_to_reducemax_and_indicies_is_float32: bool = False,
) -> Any:
    """Replace ArgMax with a ReduceMax.

    Parameters
    ----------
    input_tensor: Tensor
        Tensor to be processed

    axis: int
        The axis to reduce across
        Default: -1

    output_type: tf.dtypes
        Data type of the final OP
        Default: tf.dtypes.float32

    name: str
        OP name to be assigned to the final OP
        Default: None

    keepdims: bool
        True: Array dimensionality is preserved after ArgMax
        False: Number of array dimensions not maintained after ArgMax
        Default: False

    epsilon: float
        Very small numbers added to avoid division by zero
        Default: None

    replace_argmax_to_reducemax_and_indicies_is_int64: bool
        True: Convert final output to int64
        False: Do not convert final output to int64
        Default: False

    replace_argmax_to_reducemax_and_indicies_is_float32: bool
        True: Convert final output to float32
        False: Do not convert final output to float32
        Default: False

    Returns
    ----------
    pseudo_argmax: Tensor
        Converted ArgMax
    """
    safe_axis = axis
    input_tensor_shape = input_tensor.shape
    input_tensor_rank = len(input_tensor_shape)

    if safe_axis < 0:
        safe_axis = input_tensor_rank + safe_axis
    reduction_size = input_tensor.shape[axis]
    axis_max = tf.math.reduce_max(
        input_tensor,
        axis=axis,
        keepdims=True,
    )
    zero_if_max = tf.subtract(
        axis_max,
        input_tensor,
    )
    eps = epsilon if epsilon else 1e-6

    if input_tensor.dtype.is_floating:
        zero_if_max_else_eps = tf.math.minimum(
            _nnapi_scalar(eps, input_tensor.dtype),
            zero_if_max,
        )
        zero_if_max_else_one = \
            zero_if_max_else_eps * _nnapi_scalar(1 / eps, input_tensor.dtype)
    elif input_tensor.dtype.is_integer:
        zero_if_max_else_one = tf.math.minimum(
            _nnapi_scalar(1, input_tensor.dtype),
            zero_if_max,
        )
    else:
        error_msg = f''+\
            f'{Color.RED}ERROR:{Color.RESET} ' +\
            f'Please specify epsilon for unknown input data type. '
        print(error_msg)
        assert False, error_msg

    zero_if_max_else_one = tf.cast(
        zero_if_max_else_one,
        dtype=output_type,
    )
    zero_if_max_else_one = zero_if_max_else_one
    one_if_max_else_zero = tf.math.subtract(
        _nnapi_scalar(1, output_type),
        zero_if_max_else_one,
    )
    rev_index = tf.range(
        reduction_size,
        0,
        -1,
        dtype=output_type,
    )
    for index in range(safe_axis + 1, len(input_tensor.shape)):
        rev_index = tf.expand_dims(
            rev_index,
            axis=index - safe_axis,
        )
    rev_index = rev_index
    rev_index_if_max_else_zero = tf.math.multiply(
        one_if_max_else_zero,
        rev_index,
    )
    reverse_argmax = tf.math.reduce_max(
        rev_index_if_max_else_zero,
        axis=axis,
        keepdims=keepdims,
    )

    if replace_argmax_to_reducemax_and_indicies_is_int64:
        return tf.cast(
            tf.math.subtract(
                _nnapi_scalar(reduction_size, output_type),
                reverse_argmax,
                name=name,
            ),
            dtype=tf.dtypes.int64,
        )
    elif replace_argmax_to_reducemax_and_indicies_is_float32:
        return tf.cast(
            tf.math.subtract(
                _nnapi_scalar(reduction_size, output_type),
                reverse_argmax,
                name=name,
            ),
            dtype=tf.dtypes.float32,
        )
    else:
        return tf.math.subtract(
            _nnapi_scalar(reduction_size, output_type),
            reverse_argmax,
            name=name,
        )


def alternative_fused_argmax(
    *,
    input_tensor,
    original_shape,
    axis: int = -1,
    output_type: tf.dtypes = tf.dtypes.float32,
    name: str = None,
    keepdims: bool = True,
    replace_argmax_to_fused_argmax_and_indicies_is_int64: bool = False,
    replace_argmax_to_fused_argmax_and_indicies_is_float32: bool = False,
) -> Any:
    """Replace ArgMax with a ReduceMax.

    Parameters
    ----------
    input_tensor: Tensor
        Tensor to be processed

    original_shape: list
        Input shape of ONNX graph before machining

    axis: int
        The axis to reduce across
        Default: -1

    output_type: tf.dtypes
        Data type of the final OP
        Default: tf.dtypes.float32

    name: str
        OP name to be assigned to the final OP
        Default: None

    keepdims: bool
        True: Array dimensionality is preserved after ArgMax
        False: Number of array dimensions not maintained after ArgMax
        Default: True

    replace_argmax_to_fused_argmax_and_indicies_is_int64: bool
        True: Convert final output to int64
        False: Do not convert final output to int64
        Default: False

    replace_argmax_to_fused_argmax_and_indicies_is_float32: bool
        True: Convert final output to float32
        False: Do not convert final output to float32
        Default: False

    Returns
    ----------
    pseudo_fused_argmax: Tensor
        Converted ArgMax
    """
    safe_axis = axis
    input_tensor_shape = input_tensor.shape
    input_tensor_rank = len(input_tensor_shape)

    final_tensor = None

    if safe_axis < 0:
        safe_axis = input_tensor_rank + safe_axis

    # Currently, only 4D tensors are supported
    if input_tensor_rank != 4:
        # Not 4D Tensor
        argmaxed_tensor = tf.math.argmax(
            input=input_tensor,
            axis=axis,
            output_type=output_type,
            name=f'{name}_fused_argmax',
        )
        if keepdims:
            final_tensor = \
                tf.expand_dims(
                    input=argmaxed_tensor,
                    axis=axis,
                    name=f'{name}_expand_dims',
                )
        else:
            final_tensor = argmaxed_tensor
        return final_tensor

    else:
        # 4D Tensor
        input_height, input_width = original_shape[2], original_shape[3]
        align_corners = True
        half_pixel_centers = False
        argmaxed_tensor = tf.math.argmax(
            input=input_tensor,
            axis=axis,
            output_type=output_type,
            name=f'{name}_fused_argmax',
        )
        expanded_tensor = \
            tf.expand_dims(
                input=argmaxed_tensor,
                axis=axis,
                name=f'{name}_expand_dims',
            )
        expanded_tensor_dtype = expanded_tensor.dtype
        casted_tensor = tf.cast(
            x=expanded_tensor,
            dtype=tf.float32,
        )
        align_corners = True
        half_pixel_centers = False
        upscaled_tensor = Lambda(
            upsampling2d_nearest,
            arguments={
                'new_size': np.asarray([input_height, input_width], dtype=np.int32),
                'align_corners': align_corners,
                'half_pixel_centers': half_pixel_centers,
                'name': f'{name}_resize_nearest',
            }
        )(casted_tensor)
        recasted_tensor = tf.cast(upscaled_tensor, dtype=expanded_tensor_dtype)
        if keepdims:
            final_tensor = recasted_tensor
        else:
            final_tensor = \
                tf.squeeze(
                    input=recasted_tensor,
                    axis=axis,
                    name=f'{name}_squeeze',
                )
        if replace_argmax_to_fused_argmax_and_indicies_is_int64:
            final_tensor = tf.cast(
                x=final_tensor,
                dtype=tf.int64,
                name=f'{name}_cast',
            )
        elif replace_argmax_to_fused_argmax_and_indicies_is_float32:
            final_tensor = tf.cast(
                x=final_tensor,
                dtype=tf.float32,
                name=f'{name}_cast',
            )
        return final_tensor


# https://zenn.dev/pinto0309/articles/8f6df1d2304395
def alternative_asin(
    *,
    input_tensor,
) -> Any:
    """Replace Asin with a pseudo_Asin.

    Parameters
    ----------
    input_tensor: Tensor
        Tensor to be processed

    Returns
    ----------
    pseudo_asin: Tensor
        Converted Asin
    """
    x_abs = None
    x_abs = tf.abs(input_tensor)
    neg = tf.math.divide(
        tf.math.multiply(
            tf.minimum(input_tensor, 0),
            -1
        ),
        x_abs
    )
    x = x_abs
    y = tf.constant(-0.0187293)
    y = tf.math.multiply(y, x)
    y = tf.math.add(y, 0.0742610)
    y = tf.math.multiply(y, x)
    y = tf.math.subtract(y, 0.2121144)
    y = tf.math.multiply(y, x)
    y = tf.math.add(y, 1.5707288)
    y = tf.math.subtract(
        tf.math.multiply(3.14159265358979, 0.5),
        tf.math.multiply(
            tf.sqrt(tf.math.subtract(1.0, x)),
            y
        )
    )
    pseudo_asin = tf.math.subtract(
        y,
        tf.math.multiply(
            tf.math.multiply(2, neg),
            y
        )
    )
    return pseudo_asin


# https://zenn.dev/pinto0309/articles/8f6df1d2304395
def alternative_acos(
    *,
    input_tensor,
) -> Any:
    """Replace Acos with a pseudo_Acos.

    Parameters
    ----------
    input_tensor: Tensor
        Tensor to be processed

    Returns
    ----------
    pseudo_acos: Tensor
        Converted Acos
    """
    x_abs = None
    x_abs = tf.abs(input_tensor)
    neg = tf.math.divide(
        tf.math.multiply(
            tf.minimum(input_tensor, 0),
            -1
        ),
        x_abs
    )
    x = x_abs
    y = tf.constant(-0.0187293)
    y = tf.math.multiply(y, x)
    y = tf.math.add(y, 0.0742610)
    y = tf.math.multiply(y, x)
    y = tf.math.subtract(y, 0.2121144)
    y = tf.math.multiply(y, x)
    y = tf.math.add(y, 1.5707288)
    y = tf.math.multiply(
        y,
        tf.sqrt(tf.math.subtract(1.0, x))
    )
    y = tf.math.multiply(
        y,
        tf.math.subtract(
            1.0,
            tf.math.multiply(2.0, neg)
        )
    )
    pseudo_acos = tf.math.add(
        tf.math.multiply(
            neg,
            3.14159265358979
        ),
        y
    )
    return pseudo_acos


# https://developer.download.nvidia.com/cg/atan2.html
def alternative_atan2(
    *,
    input_tensor_y,
    input_tensor_x,
) -> Any:
    """Replace Atan2 with a pseudo_Atan2.

    Parameters
    ----------
    input_tensor_y: Tensor
        Tensor to be processed.
        Vector or scalar for numerator of ratio of which to determine the arctangent.

    input_tensor_x: Tensor
        Tensor to be processed.
        Vector or scalar of denominator of ratio of which to determine the arctangent.

    Returns
    ----------
    pseudo_atan2: Tensor
        Converted Atan2
    """
    pseudo_atan2 = tf.math.atan2(
        y=input_tensor_y,
        x=input_tensor_x,
    )
    return pseudo_atan2


# https://developer.download.nvidia.com/cg/atan.html
def alternative_atan(
    *,
    input_tensor,
) -> Any:
    """Replace Atan with a pseudo_Atan.

    Parameters
    ----------
    input_tensor_x: Tensor
        Tensor to be processed.
        Vector or scalar of which to determine the arctangent.

    Returns
    ----------
    pseudo_atan: Tensor
        Converted Atan
    """
    return alternative_atan2(
        input_tensor_y=input_tensor,
        input_tensor_x=tf.broadcast_to(1.0, shape=input_tensor.shape),
    )


# https://github.com/onnx/onnx-tensorflow/blob/main/onnx_tf/common/pooling_helper.py
pad_ops = namedtuple(
    "pad_ops",
    ["max_op", "ceil_op", "floor_op", "cast_int_op"]
)
pad_numpy_ops = pad_ops(
    np.maximum,
    np.ceil,
    np.floor,
    lambda arr: arr.astype(np.int64)
)
pad_tf_ops = pad_ops(
    tf.maximum,
    tf.math.ceil,
    tf.math.floor,
    lambda tensor: tf.cast(tensor, tf.int64)
)

def _calc_pads_same_pooling(
    *,
    in_spatial_shape,
    kernel_shape,
    strides,
    dilations,
    padding,
    padding_ops=pad_numpy_ops,
    pads_order=1
) -> List[int]:
    """Calculates the SAME paddings that need to be added to the input.

    Parameters
    ----------
    in_spatial_shape:
        input spatial shape

    kernel_shape:
        the size of the kernel along each axis

    strides:
        stride along each spatial axis

    dilations:
        dilations value along each spatial axis

    padding:
        padding to calculate: SAME_UPPER orSAME_LOWER

    padding_ops:
        namedtuple with ops to be used during calculations.\n
        there are two sets of ops defined pad_numpy_ops and pad_tf_ops with numpy and tensorflow ops

    pads_order:
        order of returned pads.\n
        possible options are:\n
            1 - b1, b2, ..., bn, e1, e2, ..., en\n
            2 - b1, e1, b2, e2, ..., bn, en\n
        where n = len(kernel_shape) * 2, b1, b2, ..., bn\n
        define pads at the begging of axis e1, e2, ..., en define pads at the end of axis

    Returns
    ----------
    pads:
        array with calculated pads. the order of the values is determined by `pads_order`
    """
    spatial_size = len(kernel_shape)
    pads = [0] * (spatial_size * 2)
    for i in range(spatial_size):
        in_size = in_spatial_shape[i]
        filter_size = (kernel_shape[i] - 1) * dilations[i] + 1

        out_size = padding_ops.ceil_op(in_size / strides[i])
        out_size = padding_ops.cast_int_op(out_size)
        pad_along_axis = \
            padding_ops.max_op((out_size - 1) * strides[i] + filter_size - in_size, 0)
        if padding.lower() == "same_lower":
            pad_op = padding_ops.ceil_op
        else:
            pad_op = padding_ops.floor_op
        pad_begin = pad_op(pad_along_axis / 2)

        pad_begin = padding_ops.cast_int_op(pad_begin)
        pad_along_axis = padding_ops.cast_int_op(pad_along_axis)

        pad_end = pad_along_axis - pad_begin

        pads[i * pads_order] = pad_begin
        pads[i * pads_order + (spatial_size if pads_order == 1 else 1)] = pad_end

    return pads


def calc_pads_explicit_pooling(
    *,
    padding,
    spatial_size,
):
    """
    Calculate explicit padding
    """
    assert type(padding) is list

    pads = []
    for i in range(spatial_size):
        pads += [padding[i], padding[i + spatial_size]]
    return pads


def calc_pads_ceil_mode_pooling(
    *,
    in_spatial_shape,
    spatial_size,
    kernel_shape,
    dilations,
    strides,
    is_known_shape,
):
    """
    Calculate padding in ceil_mode
    """
    pads = []
    for i in range(spatial_size):
        dim_size = in_spatial_shape[i]
        filter_size = (kernel_shape[i] - 1) * dilations[i] + 1
        out_size = (dim_size - filter_size) / strides[i]
        if is_known_shape:
            pad_size = (
                np.ceil(out_size) - np.floor(out_size)
            ).astype(np.int64)
        else:
            pad_size = tf.cast(
                tf.math.ceil(out_size) - tf.math.floor(out_size),
                tf.int64,
            )

        pads += [0, pad_size * strides[i]]
    return pads


def calc_pads_same_pooling(
    *,
    kernel_shape,
    strides,
    dilations,
    padding,
    in_spatial_shape,
    is_known_shape,
):
    """
    Calculate SAME_* paddings.
    """
    pad_ops = pad_numpy_ops if is_known_shape else pad_tf_ops

    return _calc_pads_same_pooling(
        in_spatial_shape=in_spatial_shape,
        kernel_shape=kernel_shape,
        strides=strides,
        dilations=dilations,
        padding=padding,
        padding_ops=pad_ops,
        pads_order=2,
    )


def calc_pads_pooling(
    *,
    kernel_shape,
    strides,
    dilations,
    padding,
    is_known_shape,
    spatial_size,
    in_spatial_shape,
    ceil_mode,
):
    if is_known_shape:
        pads = np.zeros([spatial_size * 2], np.int64)
    else:
        pads = tf.zeros([spatial_size * 2], tf.int64)

    # check for explicit padding
    if type(padding) is list:
        pads += calc_pads_explicit_pooling(
            padding=padding,
            spatial_size=spatial_size,
        )
    elif padding.lower().startswith("same"):
        pads += calc_pads_same_pooling(
            kernel_shape=kernel_shape,
            strides=strides,
            dilations=dilations,
            padding=padding,
            in_spatial_shape=in_spatial_shape,
            is_known_shape=is_known_shape,
        )

    # when padding is set to SAME, ceil_mode will not do anything
    # because output sizes will be multiple of the strides
    if ceil_mode and (type(padding) is list or not padding.lower().startswith("same")):
        new_spatial_shape = [
            in_spatial_shape[i] + pads[i * 2] + pads[i * 2 + 1]
            for i in range(spatial_size)
        ]
        pads += calc_pads_ceil_mode_pooling(
            in_spatial_shape=new_spatial_shape,
            spatial_size=spatial_size,
            kernel_shape=kernel_shape,
            dilations=dilations,
            strides=strides,
            is_known_shape=is_known_shape,
        )
    return pads


def pad_input(
    *,
    input_tensor,
    is_known_shape,
    kernel_shape,
    ceil_mode,
    spatial_size,
    strides,
    dilations,
    padding,
    padding_constant,
):
    """
    Pad the input according to the parameters
    """
    # check if we need to do any padding at all
    if not ceil_mode \
        and ((type(padding) is list and padding == [0] * spatial_size * 2) or padding == "VALID"):
        return input_tensor

    # in_spatial_shape = self.input_shape[2:]
    input_shape = tf_shape(
        input_tensor=input_tensor,
    )
    in_spatial_shape = input_shape[1:len(kernel_shape)+1]
    pads = calc_pads_pooling(
        kernel_shape=kernel_shape,
        strides=strides,
        dilations=dilations,
        padding=padding,
        is_known_shape=is_known_shape,
        spatial_size=spatial_size,
        in_spatial_shape=in_spatial_shape,
        ceil_mode=ceil_mode,
    )

    if is_known_shape and np.count_nonzero(pads) == 0:
        return input_tensor

    # no padding on the NC dimensions
    tf_paddings = [[0, 0]]
    # padding for the (D)HW dimensions
    for i in range(spatial_size):
        tf_paddings += [[pads[i * 2], pads[i * 2 + 1]]]
    tf_paddings += [[0, 0]]

    padded_tensor = tf.pad(
        input_tensor,
        tf_paddings,
        mode='CONSTANT',
        constant_values=padding_constant,
    )
    return padded_tensor


def get_padding_as_op(
    *,
    x,
    pads,
):
    num_dim = int(len(pads) / 2)
    tf_pads = np.transpose(np.array(pads).reshape([2, num_dim]))
    # tf_pads = [0, 0, 0, 0] + tf_pads.flatten().tolist()
    tf_pads = [0, 0] + tf_pads.flatten().tolist() + [0, 0]
    padding = tf.constant(
        np.array(tf_pads).reshape([num_dim + 2, 2]).astype(np.int32)
    )  # tf requires int32 paddings
    return tf.pad(x, padding)


def tf_product(
    *,
    a,
    b,
):
    """
            Calculates the cartesian product of two column vectors a and b
            Example:
            a = [[1]
                [2]
                [3]]
            b = [[0]
                [1]]
            result = [[1 0]
                    [1 1]
                    [2 0]
                    [2 1]
                    [3 0]
                    [3 1]]
    """
    tile_a = tf.tile(a, [1, tf.shape(b)[0]])
    tile_a = tf.expand_dims(tile_a, 2)
    tile_a = tf.reshape(tile_a, [-1, 1])
    b = tf.tile(b, [tf.shape(a)[0], 1])
    b = tf.concat([tile_a, b], axis=1)
    return b


def _calc_input_ind(
    *,
    output_ind,
    kernel,
    dilation,
    stride
):
    return \
        (output_ind // kernel) * \
        (stride - kernel * dilation) + \
        output_ind * dilation


def remove_dilations(
    *,
    input_tensor,
    kernel_shape,
    spatial_size,
    strides,
    dilations,
):
    input_shape = tf_shape(input_tensor=input_tensor)
    in_spatial_shape = input_shape[1:len(kernel_shape)+1]
    channels_count = input_shape[-1]

    # initilize the output_shape with zeros
    # self.output_shape will contain the shape of the
    # output tensor after the loop below is executed
    output_shape = [0] * (spatial_size + 2)
    output_shape[0] = input_shape[0]

    for dim in range(spatial_size - 1, -1, -1):
        filter_size = (kernel_shape[dim] - 1) * dilations[dim] + 1
        output_size = (
            ((in_spatial_shape[dim] - filter_size) // strides[dim]) + 1
        ) * kernel_shape[dim]
        output_shape[dim + 1] = output_size

        # initialize the output dimension index with the range of the
        # dimension output size (e.g. 4): [0, 1, 2, 3]
        dim_ind = tf.range(output_size)

        # calculate the matching indices in the input data
        # [0, 1, 2, 3] will calculate to [0, 2, 1, 3]
        # from the above example
        dim_ind = _calc_input_ind(
            output_ind=dim_ind,
            kernel=kernel_shape[dim],
            dilation=dilations[dim],
            stride=strides[dim],
        )
        # convert to column vector
        dim_ind = tf.expand_dims(dim_ind, 1)

        if dim == spatial_size - 1:
            gather_ind = dim_ind
        else:
            # "combine" current dimension indices with the previous dimensions
            # using cartesian product
            gather_ind = tf_product(
                a=dim_ind,
                b=gather_ind,
            )

    # The result from the above loop for 2D data will be:
    # [[y1, x1], [y2, x2], ..., [yn, xm]] where n is the height,
    # m is the width.

    # set the channels count in the output_shape
    output_shape[-1] = channels_count
    # create the channel indices
    channel_ind = tf.range(channels_count, dtype=tf.int64)
    # convert to column vector
    channel_ind = tf.expand_dims(channel_ind, 1)
    # "combine" channel indices with the result from the loop
    gather_ind = tf_product(
        a=gather_ind,
        b=channel_ind,
    )

    # expand the dimensions to match the input dimensions + 1
    for x in range(spatial_size):
        gather_ind = tf.expand_dims(gather_ind, 0)
    # dublicate the indices for every batch
    gather_ind = tf.tile(
        gather_ind,
        [input_shape[0]] + [1] * (spatial_size + 1),
    )

    # extract the selected values from the input
    output = tf.gather_nd(input_tensor, gather_ind, batch_dims=1)
    # reshape the output to the correct shape calculated earlier
    output = tf.reshape(output, output_shape)

    return output


def process_neg_idx(
    *,
    data,
    indices,
    batch_dims=0,
):
    """ Convert all the negative indices to positive
    GatherND and ScatterND/TensorScatterNDUpdate in Tensorflow
    doesn't support negative indices. Therefore need to run this
    function to convert all the negative indices to positive before
    send it to Tensorflow.
    """
    data_shape = data.shape
    if None not in data_shape:
        indices_shape = indices.shape
    else:
        indices_shape = tf_shape(input_tensor=indices)
    if batch_dims > 0:
        max_i = tf.cast(
            data_shape[batch_dims:indices_shape[-1] + batch_dims],
            indices.dtype,
        )
    else:
        if not isinstance(indices_shape[-1], int) \
            and not isinstance(indices_shape[-1], np.ndarray) \
            and not isinstance(indices_shape[-1], tf.Tensor) \
            and tf.keras.backend.is_keras_tensor(indices_shape[-1]):
            if data_shape != tf.TensorShape([None]):
                max_i = tf.cast(
                    tf.strided_slice(
                        input_=data_shape,
                        begin=0,
                        end=indices_shape[-1],
                        begin_mask=1,
                    ),
                    indices.dtype,
                )
            else:
                return indices
        else:
            max_i = tf.cast(
                data_shape[:indices_shape[-1]],
                indices.dtype,
            )
    return tf.math.floormod(tf.add(indices, max_i), max_i)


def process_neg_idx_along_axis(
    *,
    data,
    axis,
    indices,
):
    """ Convert all the negative indices to positive
    ScatterND/TensorScatterNDUpdate in Tensorflow doesn't support
    negative indices. Therefore need to run this function to convert
    all the negative indices to positive before send it to Tensorflow.
    """
    data_shape = tf_shape(input_tensor=data)
    max_i = tf.cast(data_shape[axis], indices.dtype)
    return tf.math.floormod(tf.add(indices, max_i), max_i)


def is_integer_num(
    *,
    x: Any,
) -> bool:
    """Determines whether an integer or not.

    Parameters
    ----------
    x: Any

    Returns
    ----------
    Result: bool
        True: integer
        False: non-integer
    """
    if isinstance(x, int):
        return True
    elif isinstance(x, float):
        return x.is_integer()
    elif isinstance(x, np.ndarray) \
        and x.dtype in [np.int8, np.int16, np.int32, np.int64]:
        return True
    elif isinstance(x, np.ndarray) \
        and x.squeeze().ndim == 0 and int(x) == x:
        return True
    return False


def disable_unnecessary_transpose(
    *,
    graph_node_input_1: Any,
    graph_node_input_2: Any,
    input_tensor_1: Any,
    input_tensor_2: Any,
    **kwargs: dict,
) -> Tuple[Any, Any, Any, Any]:
    """Remove unnecessary Transpose to NHWC.

    Parameters
    ----------
    graph_node_input_1: Any
        Input Node X of ONNX

    graph_node_input_2: Any
        Input Node Y of ONNX

    input_tensor_1: Any
        Input Node X of TensorFlow

    input_tensor_2: Any
        Input Node Y of TensorFlow

    Returns
    ----------
    graph_node_input_1: Any
        Input Node X of ONNX

    graph_node_input_2: Any
        Input Node Y of ONNX

    input_tensor_1: Any
        Input shape-corrected TensorFlow input node X

    input_tensor_2: Any
        Input shape-corrected TensorFlow input node Y
    """
    if isinstance(graph_node_input_1, gs.Variable) \
        and isinstance(graph_node_input_2, gs.Variable):

        # Skip special processing if the operation does not result
        # in an error even if special processing is not performed
        try:
            _ = input_tensor_1 * input_tensor_2
            return graph_node_input_1, graph_node_input_2, input_tensor_1, input_tensor_2
        except Exception as ex:
            pass

        node_x_op_type = graph_node_input_1.inputs[0].op \
            if len(graph_node_input_1.inputs) > 0 else 'Input'
        node_y_op_type = graph_node_input_2.inputs[0].op \
            if len(graph_node_input_2.inputs) > 0 else 'Input'

        if ((node_x_op_type == 'Transpose' and not node_y_op_type == 'Transpose') \
            or (not node_x_op_type == 'Transpose' and node_y_op_type == 'Transpose')) \
            and graph_node_input_1.shape is not None \
            and graph_node_input_2.shape is not None \
            and (len(graph_node_input_1.shape) == len(graph_node_input_2.shape)):

            if (node_x_op_type == 'Transpose' and not node_y_op_type == 'Transpose'):
                input_tensor_1, input_tensor_2 = input_tensor_2, input_tensor_1
                graph_node_input_1, graph_node_input_2 = graph_node_input_2, graph_node_input_1

            node_y_perm: list = graph_node_input_2.inputs[0].attrs['perm']
            input_tensor_1_shape = [
                dim if isinstance(dim, int) else None for dim in input_tensor_1.shape
            ]
            input_tensor_2_shape = [
                dim if isinstance(dim, int) else None for dim in input_tensor_2.shape
            ]
            tensor_rank = len(input_tensor_1_shape)
            perm = [
                convert_axis(
                    axis=idx,
                    tensor_rank=tensor_rank,
                    before_op_output_shape_trans=True,
                ) for idx in range(tensor_rank)
            ]
            reverse_perm = [
                convert_reverse_axis(
                    axis=idx,
                    tensor_rank=tensor_rank,
                    before_op_output_shape_trans=True,
                ) for idx in range(tensor_rank)
            ]
            if node_y_perm == perm:
                unmatch = False
                for dim1, dim2 in zip(input_tensor_1_shape, input_tensor_2_shape):
                    if isinstance(dim1, int) and dim1 != 1 and isinstance(dim2, int) and dim2 != 1:
                        if dim1 != dim2:
                            unmatch = True
                            break
                if unmatch:
                    input_tensor_2 = transpose_with_flexing_deterrence(
                        input_tensor=input_tensor_2,
                        perm=reverse_perm,
                        **kwargs,
                    )
    return graph_node_input_1, graph_node_input_2, input_tensor_1, input_tensor_2


def shape_unmatched_special_avoidance_workaround(
    *,
    graph_node_input_1: Any,
    graph_node_input_2: Any,
    input_tensor_1: Any,
    input_tensor_2: Any,
    tf_layers_dict: dict,
    **kwargs: dict,
) -> Tuple[Any, Any]:
    """Force correction of the shape mismatch between input X and input Y to NHWC format
    only if the output of the immediately preceding OP is definitively NHWC.

    Parameters
    ----------
    graph_node_input_1: Any
        Input Node X of ONNX

    graph_node_input_2: Any
        Input Node Y of ONNX

    input_tensor_1: Any
        Input Node X of TensorFlow

    input_tensor_2: Any
        Input Node Y of TensorFlow

    Returns
    ----------
    input_tensor_1: Any
        Input shape-corrected TensorFlow input node X

    input_tensor_2: Any
        Input shape-corrected TensorFlow input node Y
    """
    # At least one True value for same_input_shape_as_onnx
    # At least one True value in nhwc_flags
    # same_input_shape_as_onnx == True and nhwc_flags == False and 3D or 4D or 5D tensor is NHWC transposed
    nhwc_flag_1 = False
    same_input_shape_as_onnx_1 = False
    if isinstance(input_tensor_1, gs.Variable):
        nhwc_flag_1 = tf_layers_dict[input_tensor_1.name]['nhwc'] \
            if 'nhwc' in tf_layers_dict[input_tensor_1.name].keys() else False
        if graph_node_input_1.shape is not None:
            graph_node_input_1_shape = [
                dim if not isinstance(dim, str) else None for dim in graph_node_input_1.shape
            ]
        else:
            graph_node_input_1_shape = []
        same_input_shape_as_onnx_1 = True if len(graph_node_input_1_shape) > 0 \
            and graph_node_input_1_shape == tf_layers_dict[input_tensor_1.name]['tf_node'].shape else False
    else:
        nhwc_flag_1 = False
        if graph_node_input_1.shape is not None:
            graph_node_input_1_shape = [
                dim if not isinstance(dim, str) else None for dim in graph_node_input_1.shape
            ]
        else:
            graph_node_input_1_shape = []
        same_input_shape_as_onnx_1 = True if len(graph_node_input_1_shape) > 0 \
            and graph_node_input_1_shape == input_tensor_1.shape else False
    nhwc_flag_2 = False
    same_input_shape_as_onnx_2 = False
    if isinstance(input_tensor_2, gs.Variable):
        nhwc_flag_2 = tf_layers_dict[input_tensor_2.name]['nhwc'] \
            if 'nhwc' in tf_layers_dict[input_tensor_2.name].keys() else False
        if graph_node_input_2.shape is not None:
            graph_node_input_2_shape = [
                dim if not isinstance(dim, str) else None for dim in graph_node_input_2.shape
            ]
        else:
            graph_node_input_2_shape = []
        same_input_shape_as_onnx_2 = True if len(graph_node_input_2_shape) > 0 \
            and graph_node_input_2_shape == tf_layers_dict[input_tensor_2.name]['tf_node'].shape else False
    else:
        nhwc_flag_2 = False
        if graph_node_input_2.shape is not None:
            graph_node_input_2_shape = [
                dim if not isinstance(dim, str) else None for dim in graph_node_input_2.shape
            ]
        else:
            graph_node_input_2_shape = []
        same_input_shape_as_onnx_2 = True if len(graph_node_input_2_shape) > 0 \
            and graph_node_input_2_shape == input_tensor_2.shape else False

    same_input_shape_as_onnxs = [same_input_shape_as_onnx_1, same_input_shape_as_onnx_2]
    nhwc_flags = [nhwc_flag_1, nhwc_flag_2]
    if True in same_input_shape_as_onnxs and True in nhwc_flags:
        values = [input_tensor_1, input_tensor_2]
        for idx, (same_input_shape_as_onnx, nhwc_flag) in enumerate(zip(same_input_shape_as_onnxs, nhwc_flags)):
            if same_input_shape_as_onnx and not nhwc_flag:
                if len(values[idx].shape) == 3:
                    values[idx] = transpose_with_flexing_deterrence(
                        input_tensor=values[idx],
                        perm=[0,2,1],
                        **kwargs,
                    )
                elif len(values[idx].shape) == 4:
                    values[idx] = transpose_with_flexing_deterrence(
                        input_tensor=values[idx],
                        perm=[0,2,3,1],
                        **kwargs,
                    )
                elif len(values[idx].shape) == 5:
                    values[idx] = transpose_with_flexing_deterrence(
                        input_tensor=values[idx],
                        perm=[0,2,3,4,1],
                        **kwargs,
                    )
        input_tensor_1 = values[0]
        input_tensor_2 = values[1]

    return input_tensor_1, input_tensor_2


def calc_output_shape_conv_transpose(
    *,
    input_shape: List[Any],
    kernel: List[int],
    pad_mode: str,
    output_padding: List[int],
    stride: List[int],
    dilation: List[int],
) -> List[int]:
    """Calculation of ConvTranspose output geometry.

    Parameters
    ----------
    input_shape: List[Any]
        INPUT Node Shape

    kernel: List[int]
        kernel size

    pad_mode: str
        pad mode. "valid" or "same"

    output_padding: List[int]
        output paddings

    stride: List[int]
        strides

    dilation: List[int]
        dilations

    Returns
    ----------
    output_shape: List[int]
        Accurately calculated ConvTranspose output shape
    """
    assert len(input_shape) == len(kernel) == len(output_padding) == len(stride) == len(dilation),\
        "All parameters should have same length"

    output_shape = []

    for i, k, p, s, d in zip(input_shape, kernel, output_padding, stride, dilation):
        output_shape.append(
            conv_utils.deconv_output_length(
                input_length=i,
                filter_size=k,
                padding=pad_mode.lower(),
                output_padding=p,
                stride=s,
                dilation=d,
            )
        )

    return output_shape


def replace_max_values_negative_values(
    *,
    input_tensor_shape: np.asarray,
    index_list: np.asarray,
    axes: np.asarray,
) -> List[int]:
    """Replacement of maximum index value and negative index value for ONNX.
    For Slice OP.

    Parameters
    ----------
    input_tensor_shape: np.asarray
        INPUT Node Shape

    index_list: np.asarray
        Index list of starts or ends of Slice OP

    axes: np.asarray
        Slice OP axes

    Returns
    ----------
    index_list: List[int]
        List of ONNX maximum index values and negative index values replaced
        with acceptable positive integers
    """
    if axes is None:
        return index_list

    for axis in axes:
        data_shape_length = input_tensor_shape[axis]
        if data_shape_length is None:
            continue

        # Max Value
        """
        9223372036854775807 = -1
        9223372036854775806 = -2
        9223372036854775805 = -3
        9223372036854775804 = -4
        9223372036854775803 = -5
        """
        maxvalue_index_list = [
            ONNX_INF_INDEX_VALUE - i \
                for i in range(data_shape_length)
        ]
        maxvalue_substitution_index_list = [
            i - ONNX_INF_INDEX_VALUE + data_shape_length \
                for i in maxvalue_index_list
        ]
        """
        maxvalue_index_dict
            9223372036854775807: 4
            9223372036854775806: 3
            9223372036854775805: 2
            9223372036854775804: 1
            9223372036854775803: 0
        """
        maxvalue_index_dict = {
            i: j for i,j in zip(maxvalue_index_list, maxvalue_substitution_index_list)
        }
        # Negative Value
        negativevalue_substitution_index_list = [
            -i - 1 for i in range(data_shape_length)
        ]
        """
        negativevalue_index_dict
            -1: 4
            -2: 3
            -3: 2
            -4: 1
            -5: 0
        """
        negativevalue_index_dict = {
            i: i+data_shape_length for i in negativevalue_substitution_index_list
        }

        # replace max values
        index_list[axis] = index_list[axis] \
            if index_list[axis] not in maxvalue_index_dict.keys() \
                else maxvalue_index_dict[index_list[axis]]

        # replace negative values
        index_list[axis] = index_list[axis] \
            if index_list[axis] not in negativevalue_index_dict.keys() \
                else negativevalue_index_dict[index_list[axis]]
    return index_list


# https://github.com/tensorflow/tensorflow/releases/tag/v2.12.0-rc0
# Transpose v5->v6, 5D->6D
def transpose_with_flexing_deterrence(
    *,
    input_tensor: Any,
    perm: List[int],
    output_shape: List[int] = None,
    name: str = None,
    **kwargs: dict,
) -> Any:
    """Transpose tensors of 6 or more dimensions while suppressing the transformation to FlexTranspose.
    Suppress FlexTranspose generation only if the enable_suppression_flextranspose option is enabled when the tool is started.

    Parameters
    ----------
    input_tensor: Any
        Tensor to be transposed

    perm: List[int]
        inverted perm

    output_shape: List[int]
        Shape of tensor after transposition.
        The shape of the tensor in TensorFlow format after transposition must be specified.
        This value may produce the most optimized Transpose with Special Transpose.1 applied.
        If this value is not specified, the redundant Special Transpose.2 is applied.

    name: str
        graph_node.name

    Returns
    ----------
    tensor_after_transposition: Any
        Tensor after transposition
    """
    disable_suppression_flextranspose: bool = \
        kwargs['disable_suppression_flextranspose']
    number_of_dimensions_after_flextranspose_compression: int = \
        kwargs['number_of_dimensions_after_flextranspose_compression']
    COMPRESSION_DEFAULT_VALUE = 6

    tensor_after_transposition = input_tensor

    if disable_suppression_flextranspose:
        # Normal Transpose
        tensor_after_transposition = tf.transpose(
            a=input_tensor,
            perm=perm,
            name=name,
        )
    else:
        # Special Transpose
        # https://zenn.dev/pinto0309/scraps/cfb59856ac0453
        # Get dimension with 1 element
        input_tensor_shape: List[int] = input_tensor.shape
        input_tensor_rank = len(input_tensor_shape)
        x_shape_one_dims = [
            idx for idx in range(len(input_tensor_shape)) \
                if isinstance(input_tensor_shape[idx], int) and input_tensor_shape[idx]==1
        ]
        x_shape_none_dims_count = len(
            [dim for dim in input_tensor_shape if not isinstance(dim, int) or dim < 1]
        )
        # Delete dimension with 1 element
        squeezed_original_x = tf.squeeze(input_tensor, x_shape_one_dims)
        # Obtain a shape with the dimension with 1 element removed
        squeezed_original_shapes = squeezed_original_x.shape

        if input_tensor_rank >= (COMPRESSION_DEFAULT_VALUE + 1) \
            and len(squeezed_original_shapes) <= COMPRESSION_DEFAULT_VALUE \
            and x_shape_none_dims_count < 2 \
            and output_shape is not None:
            # Special Transpose.1
            #   Suppresses as much as possible the conversion of transposes
            #   of 6 or more dimensions into FlexTransposes.
            #   Compresses dimensions with a numerical value of 1
            #   to suppress the generation of redundant Transpose.
            remove_one_target_perm = [
                idx for idx in perm if idx not in x_shape_one_dims
            ]
            sorted_remove_one_target_perm = sorted(remove_one_target_perm)
            replaced_remove_one_target_perm = [
                sorted_remove_one_target_perm.index(idx) \
                    for idx in remove_one_target_perm
            ]
            transposed_no_one_data = \
                tf.transpose(
                    a=squeezed_original_x,
                    perm=replaced_remove_one_target_perm,
                )
            tensor_after_transposition = \
                tf.reshape(
                    tensor=transposed_no_one_data,
                    shape=[
                        dim if not isinstance(dim, str) else -1 for dim in output_shape
                    ],
                )
        elif input_tensor_rank >= (COMPRESSION_DEFAULT_VALUE + 1) and x_shape_none_dims_count == 0 \
            or number_of_dimensions_after_flextranspose_compression < COMPRESSION_DEFAULT_VALUE \
                and number_of_dimensions_after_flextranspose_compression >= 2 \
                and x_shape_none_dims_count == 0:
            # Special Transpose.2
            #   Suppresses as much as possible the conversion of transposes
            #   of 6 or more dimensions into FlexTransposes.
            #   Decompose and transpose the tensor to be less than 5 dimensions.
            #   Compress in order from the dimension with the smallest value.
            #   https://github.com/PINTO0309/onnx2tf/issues/93

            # Overall process flow
            #   1. Extract the dimension with the smallest number needed to be less than 5 dimensions
            #   2. Split the tensor in the extracted dimension
            #   3. Transpose a divided tensor
            #   4. Concat the transposed tensor

            """
            e.g.
                data:
                    shape = [2,8,8,3,4,5,4,5]
                    x = torch.arange(1, np.prod(shape)+1)
                    x = x.reshape(shape)
                    target_transpose_perm = [6,0,1,4,7,2,5,3]

                result:
                    shape = [4,2,8,4,5,8,5,3]
            """
            # 1. Extract the dimension with the smallest number needed to be less than 5 dimensions
            np_input_tensor_shape = np.asarray(input_tensor_shape)
            num_of_dim_requiring_compression = \
                input_tensor_rank - number_of_dimensions_after_flextranspose_compression
            """
            np_input_tensor_shape:
                Shape of input data before transposition
                [2, 8, 8, 3, 4, 5, 4, 5]

            sorted_minimum_idxs:
                List of extracted dimension numbers with small numbers
                [0, 3, 4]

            removed_split_perm:

                [6, 1, 7, 2, 5]

            target_transpose_perm:
                perm after transposition
                [6, 0, 1, 4, 7, 2, 5, 3]

            target_sorted_minimum_idxs:
                Dimension to be restored at the end of processing
                [1, 7, 3]

            target_minimum_dims:
                Number of dimensions to be finally re-expanded
                [2, 3, 4]

            target_transpose_shape:
                [4, 2, 8, 4, 5, 8, 5, 3]
            """
            sorted_minimum_idxs = np.argsort(np_input_tensor_shape)[:num_of_dim_requiring_compression].tolist()
            target_minimum_dims = [
                np_input_tensor_shape[sorted_idx] for sorted_idx in sorted_minimum_idxs
            ]
            removed_split_perm = [
                dim for dim in perm if dim not in sorted_minimum_idxs
            ]
            sorted_removed_split_perm = sorted(removed_split_perm)
            removed_splited_transpose_perm = [
                sorted_removed_split_perm.index(idx) \
                    for idx in removed_split_perm
            ]
            target_transpose_perm = perm
            target_sorted_minimum_idxs = [
                target_transpose_perm.index(idx) for idx in sorted_minimum_idxs
            ]

            # 2. Split the tensor in the extracted dimension
            def split_squeeze_tensor(
                *,
                input_tensors: List[Any],
                axis: int,
            ):
                result_tensor_list = []
                for input_tensor in input_tensors:
                    splited_tensors = tf.split(
                        value=input_tensor,
                        num_or_size_splits=input_tensor.shape[axis],
                        axis=axis,
                    )
                    splited_squeezed_tensors = []
                    for splited_tensor in splited_tensors:
                        splited_squeezed_tensors.append(
                            tf.squeeze(
                                input=splited_tensor,
                                axis=axis,
                            )
                        )
                    result_tensor_list = result_tensor_list + splited_squeezed_tensors
                return result_tensor_list

            splited_squeezed_tensors = [input_tensor]
            axeses = copy.deepcopy(sorted_minimum_idxs)
            axeses_idx = 0
            while True:
                axis = axeses[axeses_idx]
                splited_squeezed_tensors = split_squeeze_tensor(
                    input_tensors=splited_squeezed_tensors,
                    axis=axis,
                )
                axeses_idx += 1
                if axeses_idx > len(axeses)-1:
                    break
                new_axeses = []
                for axes in axeses:
                    if axes <= axis:
                        new_axeses.append(axes)
                    else:
                        new_axeses.append(axes-1)
                axeses = new_axeses

            # 3. Transpose a divided tensor (splited_squeezed_tensors)
            """
            splited_squeezed_tensors:
                [
                    [8, 8, 5, 4, 5],
                    [8, 8, 5, 4, 5],
                    [8, 8, 5, 4, 5],
                            :
                ]

            shrink_transposed_tensors:
                [
                    [4, 8, 5, 8, 5],
                    [4, 8, 5, 8, 5],
                    [4, 8, 5, 8, 5],
                            :
                ]
            """
            shrink_transposed_tensors = []
            for splited_squeezed_tensor in splited_squeezed_tensors:
                shrink_transposed_tensors.append(
                    tf.transpose(
                        a=splited_squeezed_tensor,
                        perm=removed_splited_transpose_perm,
                    )
                )

            # 4. Concat the transposed tensor
            """
            target_sorted_minimum_idxs:
                [1, 7, 3]

            asc_target_idxs_for_expand:
                [1, 3, 7]

            target_minimum_dims:
                [2, 3, 4]

            len(shrink_transposed_tensors):
                24

            ##########################################
            shrink_transposed_tensors:
                [
                    [4, 8, 5, 8, 5],
                    [4, 8, 5, 8, 5],
                    [4, 8, 5, 8, 5],
                            :
                ]

            ########################################## step.1 - expand
            [1, 7, 3] -> [1, 3, 7]
            shrink_transposed_tensors:
                [
                    [4, 1, 8, 1, 5, 8, 5, 1],
                    [4, 1, 8, 1, 5, 8, 5, 1],
                    [4, 1, 8, 1, 5, 8, 5, 1],
                            :
                    [4, 1, 8, 1, 5, 8, 5, 1],
                    [4, 1, 8, 1, 5, 8, 5, 1],
                    [4, 1, 8, 1, 5, 8, 5, 1],
                ]

            ########################################## step.2 - grouping
            target_concat_axes: [1, 7, 3] -> [3, 7, 1]
            gorouping_dims: [2, 3, 4] -> [4, 3, 2]
            grouped_total_tensors:
            [
                [
                    [4, 1, 8, 1, 5, 8, 5, 1],
                    [4, 1, 8, 1, 5, 8, 5, 1],
                    [4, 1, 8, 1, 5, 8, 5, 1],
                    [4, 1, 8, 1, 5, 8, 5, 1],
                ],
                    [4, 1, 8, 1, 5, 8, 5, 1],
                    [4, 1, 8, 1, 5, 8, 5, 1],
                    [4, 1, 8, 1, 5, 8, 5, 1],
                    [4, 1, 8, 1, 5, 8, 5, 1],
                ],
                                :
                [
                    [4, 1, 8, 1, 5, 8, 5, 1],
                    [4, 1, 8, 1, 5, 8, 5, 1],
                    [4, 1, 8, 1, 5, 8, 5, 1],
                    [4, 1, 8, 1, 5, 8, 5, 1],
                ],
            ]

            ########################################## step.3 - concat
            concated_part_tensors:
            [
                [4, 1, 8, 4, 5, 8, 5, 1],
                [4, 1, 8, 4, 5, 8, 5, 1],
                            :
                [4, 1, 8, 4, 5, 8, 5, 1],
                [4, 1, 8, 4, 5, 8, 5, 1],
            ]

            ########################################## step.final
            final_transposed_tensors:
                [4, 2, 8, 4, 5, 8, 5, 3]
            """

            ########################################## step.1 - expand
            asc_target_idxs_for_expand = sorted(target_sorted_minimum_idxs)
            for target_sorted_minimum_idx in asc_target_idxs_for_expand:
                transposed_expanded_tensors = []
                for shrink_transposed_tensor in shrink_transposed_tensors:
                    transposed_expanded_tensors.append(
                        tf.expand_dims(
                            input=shrink_transposed_tensor,
                            axis=target_sorted_minimum_idx,
                        )
                    )
                shrink_transposed_tensors = transposed_expanded_tensors

            ########################################## step.2 - grouping
            target_concat_axes = reversed(target_sorted_minimum_idxs)
            gorouping_dims = reversed(target_minimum_dims)
            for concat_axis, target_concat_dim in zip(target_concat_axes, gorouping_dims):
                grouped_part_tensors = []
                grouped_total_tensors = []
                for idx, shrink_transposed_tensor in enumerate(shrink_transposed_tensors):
                    if idx > 0 and (idx % target_concat_dim) == 0:
                        grouped_total_tensors.append(grouped_part_tensors)
                        grouped_part_tensors = []
                    grouped_part_tensors.append(shrink_transposed_tensor)
                grouped_total_tensors.append(grouped_part_tensors)

                ########################################## step.3 - concat
                concated_part_tensors = []
                for tensors in grouped_total_tensors:
                    concated_part_tensors.append(
                        tf.concat(
                            values=tensors,
                            axis=concat_axis,
                        )
                    )
                shrink_transposed_tensors = concated_part_tensors

            ########################################## step.final
            tensor_after_transposition = shrink_transposed_tensors[0]

        else:
            # Normal Transpose
            tensor_after_transposition = tf.transpose(
                a=input_tensor,
                perm=perm,
                name=name,
            )

    return tensor_after_transposition


def dummy_onnx_inference(
    *,
    onnx_graph: onnx.ModelProto,
    output_names: List[str],
    test_data_nhwc: Optional[np.ndarray] = None,
) -> List[np.ndarray]:
    """Perform inference on ONNX subgraphs with an all-1 dummy tensor.

    Parameters
    ----------
    onnx_graph: onnx.ModelProto
        ONNX subgraphs

    output_names: List[str]
        List of output names to be checked for output values

    test_data_nhwc: Optional[np.ndarray]
        Test Image Data

    Returns
    ----------
    outputs: List[np.ndarray]
        Results of inference using dummy tensor
    """
    # Separate onnx at specified output_names position
    gs_graph = gs.import_onnx(onnx_graph)

    # reduce all axes except batch axis
    for i, node in enumerate(gs_graph.nodes):
        if gs_graph.opset <= 17 \
            and gs_graph.nodes[i].op in ['ReduceMax', 'ReduceMean', 'ReduceMin', 'ReduceProd'] \
            and 'axes' not in node.attrs:
            gs_graph.nodes[i].attrs['axes'] = [
                i for i in range(1, len(gs_graph.nodes[i].inputs[0].shape))
            ] if len(gs_graph.nodes[i].inputs[0].shape) > 1 else [0]

        elif gs_graph.opset > 17 \
            and gs_graph.nodes[i].op in ['ReduceMax', 'ReduceMean', 'ReduceMin', 'ReduceProd'] \
            and len(gs_graph.nodes[i].inputs) == 1:
            const_axes = [
                i for i in range(1, len(gs_graph.nodes[i].inputs[0].shape))
            ] if len(gs_graph.nodes[i].inputs[0].shape) > 1 else [0]
            gs_graph.nodes[i].inputs.append(
                gs.Constant(
                    f'{gs_graph.nodes[i].name}_axes',
                    values=np.asarray(const_axes, dtype=np.int64)
                )
            )

        elif gs_graph.opset <= 12 \
            and gs_graph.nodes[i].op in ['ReduceSum'] \
            and 'axes' not in node.attrs:
            gs_graph.nodes[i].attrs['axes'] = [
                i for i in range(1, len(gs_graph.nodes[i].inputs[0].shape))
            ] if len(gs_graph.nodes[i].inputs[0].shape) > 1 else [0]

        elif gs_graph.opset > 12 \
            and gs_graph.nodes[i].op in ['ReduceSum'] \
            and len(gs_graph.nodes[i].inputs) == 1:
            const_axes = [
                i for i in range(1, len(gs_graph.nodes[i].inputs[0].shape))
            ] if len(gs_graph.nodes[i].inputs[0].shape) > 1 else [0]
            gs_graph.nodes[i].inputs.append(
                gs.Constant(
                    f'{gs_graph.nodes[i].name}_axes',
                    values=np.asarray(const_axes, dtype=np.int64)
                )
            )

    # instead, modify onnx graph manually
    gs_graph.outputs = []
    for graph_node in gs_graph.nodes:
        for node_output in graph_node.outputs:
            if node_output.name in output_names:
                if node_output.dtype is not None:
                    gs_graph.outputs.append(node_output)

    new_onnx_graph = gs.export_onnx(gs_graph)
    serialized_graph = onnx._serialize(new_onnx_graph)
    onnx_session = ort.InferenceSession(
        path_or_bytes=serialized_graph,
        providers=['CPUExecutionProvider'],
    )
    onnx_inputs = gs_graph.inputs
    input_names: List[str] = [inp.name for inp in onnx_inputs]
    input_sizes: List[int] = [inp.shape for inp in onnx_inputs]
    new_input_sizes = []
    for input_size in input_sizes:
        new_input_size = []
        for idx, dim in enumerate(input_size):
            if idx == 0 and input_sizes[0][0] is not None \
                and not isinstance(input_sizes[0][0], str):
                # Batch size assignment for input OPs
                new_input_size.append(input_sizes[0][0])
            elif dim is None or isinstance(dim, str):
                # Fixed and assigned 1
                new_input_size.append(1)
            else:
                # Assign input shape as is
                new_input_size.append(dim)
        new_input_sizes.append(new_input_size)
    input_sizes = new_input_sizes
    input_dtypes: List[Any] = [inp.dtype for inp in onnx_inputs]
    dummy_datas = {}
    for input_name, input_size, input_dtype in zip(input_names, input_sizes, input_dtypes):
        if test_data_nhwc is None:
            dummy_datas[input_name] = np.ones(
                input_size,
                dtype=input_dtype,
            )
        else:
            dummy_datas[input_name] = \
                tf.transpose(
                    a=tf.image.resize(
                        images=test_data_nhwc,
                        size=[input_size[2],input_size[3]],
                    ),
                    perm=[0,3,1,2],
                ).numpy().astype(input_dtype)
    outputs = onnx_session.run(None, dummy_datas)
    return outputs


def dummy_tf_inference(
    *,
    model: tf.keras.Model,
    inputs: List[tf.keras.Input],
    test_data_nhwc: Optional[np.ndarray] = None,
    verification_datas: Optional[List[np.ndarray]] = None,
) -> Any:
    """Perform inference on TF subgraphs with an all-1 dummy tensor.

    Parameters
    ----------
    model: tf.keras.Model
        Keras model

    inputs: List[tf.keras.Input]
        List of tf.keras.Input

    test_data_nhwc: Optional[np.ndarray]
        Test Image Data

    Returns
    ----------
    outputs: Dict[np.ndarray]
        Results of inference using dummy tensor.
        Dict of tensorflow node and corresponding ndarray output.
    """
    input_names: List[str] = [inp.name for inp in inputs]
    input_sizes: List[int] = [inp.shape for inp in inputs]
    new_input_sizes = []
    for input_size in input_sizes:
        new_input_size = []
        for idx, dim in enumerate(input_size):
            if idx == 0 and input_sizes[0][0] is not None:
                # Batch size assignment for input OPs
                new_input_size.append(input_sizes[0][0])
            elif dim is None:
                # Fixed and assigned 1
                new_input_size.append(1)
            else:
                # Assign input shape as is
                new_input_size.append(dim)
        new_input_sizes.append(new_input_size)
    input_sizes = new_input_sizes
    input_dtypes: List[Any] = [inp.dtype for inp in inputs]
    dummy_datas = {}
    if verification_datas is None:
        for input_name, input_size, input_dtype in zip(input_names, input_sizes, input_dtypes):
            if test_data_nhwc is None:
                dummy_datas[input_name] = np.ones(
                    input_size,
                    dtype=TF_DTYPES_TO_NUMPY_DTYPES[input_dtype],
                )
            else:
                dummy_datas[input_name] = \
                    tf.image.resize(
                        images=test_data_nhwc,
                        size=[input_size[1],input_size[2]],
                    ).numpy().astype(TF_DTYPES_TO_NUMPY_DTYPES[input_dtype])
    else:
        for input_name, input_size, input_dtype, verification_data \
            in zip(input_names, input_sizes, input_dtypes, verification_datas):

            if verification_data is not None:
                verification_data = verification_data.numpy() \
                    if hasattr(verification_data, "numpy") else verification_data
                if len(input_size) != len(verification_data.shape):
                    if len(verification_data.shape) <= 1:
                        dummy_datas[input_name] = verification_data
                    else:
                        dummy_datas[input_name] = verification_data.reshape(input_size)
                else:
                    dummy_datas[input_name] = verification_data
            else:
                dummy_datas[input_name] = np.ones(
                    input_size,
                    dtype=TF_DTYPES_TO_NUMPY_DTYPES[input_dtype],
                )
    outputs = model(
        inputs={
            input.name: dummy_datas[input.name] for input in inputs
        },
        training=False,
    )

    if not isinstance(outputs, list):
        outputs = [outputs]

    tf_output_dict = {
        tensor.name: output.numpy() for tensor, output in zip(model.outputs, outputs)
    }

    return tf_output_dict


def onnx_tf_tensor_validation(
    *,
    output_pairs: Dict[Tuple[str, str], Tuple[np.ndarray, np.ndarray]],
    rtol: float=1e-05,
    atol: float=1e-05,
) -> Dict[str, List]:
    """Check if the ONNX tensor and the TF tensor are approximate.

    Parameters
    ----------
    output_pairs: Dict[Tuple[str, str], Tuple[np.ndarray, np.ndarray]]
        ONNX tensor to be verified
        {
            (onnx_output_name, tf_output_name): (onnx_tensor, tf_tensor),
            (onnx_output_name, tf_output_name): (onnx_tensor, tf_tensor),
                    :
        }

    rtol: float=1e-05
        The relative tolerance parameter

    atol: float=1e-05
        The absolute tolerance parameter

    Returns
    ----------
    check_results: Dict[str, List[np.ndarray, int, float|int]]
        Tensor Comparison Results
        {
            onnx_output_name: [
                onnx_tensor,
                matched_flg, <--- 0: Unmatched, 1: Matched, 2: Skipped (Deleted or Shape Unmatched),
                max_abs_err,
            ]
        }
    """
    check_results = {
        k: [v[0], False, 0.0] \
            for k, v in output_pairs.items()
    }

    for names_pair, (onnx_tensor, tf_tensor) in output_pairs.items():

        onnx_tensor_shape = onnx_tensor.shape
        max_abs_err = ONNX_INF_INDEX_VALUE
        """
        onnx_dummy_data: np.random.random_sample([1,3,224,224])
        tf_dummy_data  : onnx_dummy_data.transpose([0,2,3,1]), len(tf_tensor.shape) == 4

        tf_shape_transpose_perms:
            [
                (0, 1, 2, 3), (0, 1, 3, 2), (0, 2, 1, 3), (0, 2, 3, 1), (0, 3, 1, 2),
                (0, 3, 2, 1), (1, 0, 2, 3), (1, 0, 3, 2), (1, 2, 0, 3), (1, 2, 3, 0),
                (1, 3, 0, 2), (1, 3, 2, 0), (2, 0, 1, 3), (2, 0, 3, 1), (2, 1, 0, 3),
                (2, 1, 3, 0), (2, 3, 0, 1), (2, 3, 1, 0), (3, 0, 1, 2), (3, 0, 2, 1),
                (3, 1, 0, 2), (3, 1, 2, 0), (3, 2, 0, 1), (3, 2, 1, 0)
            ]

        tf_target_transpose_perms:
            [(0, 3, 1, 2), (0, 3, 2, 1)]
        """
        tf_shape_transpose_perms = list(itertools.permutations(range(len(tf_tensor.shape))))
        tf_target_transpose_perms = [
            tf_shape_transpose_perm \
            for tf_shape_transpose_perm in tf_shape_transpose_perms \
            if tf_tensor.transpose(tf_shape_transpose_perm).shape == onnx_tensor_shape
        ]
        # Validation
        """
        tf_check_infos:
            {
                [
                    tf_target_transpose_perm, <--- tf_target_transpose_perms[idx]
                    matched_flg, <--- True: Matched, False: Unmatched
                ]
            }
        """
        validate_result = False
        tf_check_infos = [
            [tf_target_transpose_perm, 0] for tf_target_transpose_perm in tf_target_transpose_perms
        ]
        for tf_check_info in tf_check_infos:
            if len(onnx_tensor_shape) > 1:
                tf_transposed_tensor = tf_tensor.transpose(tf_check_info[0])
                if np.allclose(a=onnx_tensor, b=tf_transposed_tensor, rtol=rtol, atol=atol, equal_nan=True):
                    # Matched
                    tf_check_info[1] = 1
                    max_abs_err = 0.0
                    break
                else:
                    # Unmatched
                    dtype = NUMPY_DTYPES_TO_TF_DTYPES[tf_transposed_tensor.dtype] \
                        if isinstance(tf_transposed_tensor.dtype, np.dtype) else tf_transposed_tensor.dtype
                    if onnx_tensor.shape == tf_transposed_tensor.shape and dtype != tf.bool:
                        error_value = np.max(np.abs(onnx_tensor - tf_transposed_tensor))
                        max_abs_err = error_value if error_value < max_abs_err else max_abs_err
            else:
                tf_check_info[1] = 2
                max_abs_err = 0.0

        # Validation results check
        for tf_check_info in tf_check_infos:
            if tf_check_info[1]:
                validate_result = tf_check_info[1]
                break

        if not validate_result and max_abs_err == ONNX_INF_INDEX_VALUE:
            # Tensors deleted from the TensorFlow model structure during
            # the model optimization process are not comparable,
            # so the status is rewritten to Skip.
            # If there was no match between ONNX and TensorFlow output shapes.
            check_results[names_pair][1] = 2
            check_results[names_pair][2] = max_abs_err
        else:
            check_results[names_pair][1] = validate_result
            check_results[names_pair][2] = max_abs_err

    return check_results


def weights_export(
    *,
    extract_target_tflite_file_path: str,
    output_weights_file_path: str,
):
    """Extract only the weights from the generated TFLite file and save it to a file in hdf5 format.
    Note that the INT16 format is not supported.

    Parameters
    ----------
    extract_target_tflite_file_path: str
        Path of the tflite file from which the weights are extracted

    output_weights_file_path: str
        Path to file in hdf5 format to save the extracted weights
    """
    import h5py
    from tensorflow.lite.python import interpreter as interpreter_wrapper
    interpreter = interpreter_wrapper.Interpreter(
        model_path=extract_target_tflite_file_path,
    )
    interpreter.allocate_tensors()
    input_details = interpreter.get_input_details()
    input_indexes = [
        input_detail['index'] for input_detail in input_details
    ]
    output_details = interpreter.get_output_details()
    output_indexes = [
        output_detail['index'] for output_detail in output_details
    ]
    tensor_details = interpreter.get_tensor_details()
    with h5py.File(output_weights_file_path, 'w') as f:
        for tensor_detail in tensor_details:
            tensor_index = tensor_detail['index']
            if tensor_index not in input_indexes \
                and tensor_index not in output_indexes:
                try:
                    d = f.create_dataset(
                        name=tensor_detail['name'],
                        data=interpreter.get_tensor(tensor_index)
                    )
                    del d
                except Exception as e:
                    pass


def download_test_image_data() -> np.ndarray:
    """Download dummy data for testing.

    Returns
    ----------
    test_image_data: np.ndarray
    """
    DATA_COUNT = 20
    FILE_NAME = f'calibration_image_sample_data_{DATA_COUNT}x128x128x3_float32.npy'
    URL = f'https://s3.us-central-1.wasabisys.com/onnx2tf-en/datas/{FILE_NAME}'
    test_sample_images_npy = requests.get(URL).content
    test_image_data = None
    with io.BytesIO(test_sample_images_npy) as f:
        test_image_data: np.ndarray = np.load(f)
    return test_image_data


def broadcast_for_gpu_delegate(
    *,
    input_tensor_1: Any,
    input_tensor_2: Any,
    **kwargs: dict,
):
    """Tensor broadcast when optimizing to GPU Delegate.
    'MUL requires one tensor that not less than second in all dimensions.'

    Returns
    ----------
    tiled_x: Any
        Broadcasted input_tensor1

    tiled_y: Any
        Broadcasted input_tensor2
    """
    optimization_for_gpu_delegate: bool = \
        kwargs['optimization_for_gpu_delegate']
    if not optimization_for_gpu_delegate:
        return input_tensor_1, input_tensor_2
    xshapes = input_tensor_1.shape
    xshape_list = [int(dim) for dim in input_tensor_1.shape]
    xshapes_rank = len(xshapes)
    yshapes = input_tensor_2.shape
    yshape_list = [int(dim) for dim in input_tensor_2.shape]
    yshapes_rank = len(yshape_list)

    try:
        if xshapes_rank > 0 and yshapes_rank > 0:

            def x_tile(
                *,
                input_tensor_1,
                input_tensor_2,
                xshapes,
                xshapes_rank,
                yshapes_rank,
                yshape_list,
            ):
                tile_counts = np.asarray([1] * xshapes_rank, dtype=np.int64)
                tile_counts_part_list = list(tile_counts)
                tile_counts_part_list = list(tile_counts[-yshapes_rank:])
                xshape_part_list = list(xshapes[-yshapes_rank:])
                for axis, (xshape, yshape) in enumerate(zip(xshape_part_list, yshape_list)):
                    if xshape is not None and yshape is not None and xshape < yshape and xshape == 1:
                        tile_counts_part_list[axis] = yshape
                tile_counts[-yshapes_rank:] = tile_counts_part_list
                tiled_x = tf.tile(input_tensor_1, list(tile_counts)) * -1 * -1
                return tiled_x, input_tensor_2

            def y_tile(
                *,
                input_tensor_1,
                input_tensor_2,
                yshapes,
                yshapes_rank,
                xshapes_rank,
                xshape_list,
            ):
                tile_counts = np.asarray([1] * yshapes_rank, dtype=np.int64)
                tile_counts_part_list = list(tile_counts)
                tile_counts_part_list = list(tile_counts[-xshapes_rank:])
                yshape_part_list = list(yshapes[-xshapes_rank:])
                for axis, (xshape, yshape) in enumerate(zip(xshape_list, yshape_part_list)):
                    if xshape is not None and yshape is not None and xshape > yshape and yshape == 1:
                        tile_counts_part_list[axis] = xshape
                tile_counts[-xshapes_rank:] = tile_counts_part_list
                tiled_y = tf.tile(input_tensor_2, list(tile_counts)) * -1 * -1
                return input_tensor_1, tiled_y

            if xshapes_rank > yshapes_rank:
                tiled_x, input_tensor_2 = x_tile(
                    input_tensor_1=input_tensor_1,
                    input_tensor_2=input_tensor_2,
                    xshapes=xshapes,
                    xshapes_rank=xshapes_rank,
                    yshapes_rank=yshapes_rank,
                    yshape_list=yshape_list,
                )
                return tiled_x, input_tensor_2

            elif xshapes_rank < yshapes_rank:
                input_tensor_1, tiled_y =  y_tile(
                    input_tensor_1=input_tensor_1,
                    input_tensor_2=input_tensor_2,
                    yshapes=yshapes,
                    yshapes_rank=yshapes_rank,
                    xshapes_rank=xshapes_rank,
                    xshape_list=xshape_list,
                )
                return tiled_y, input_tensor_1

            elif xshapes_rank == yshapes_rank:
                # 1. Compare xshape_list from the end to get the position where [-(n-1)] > [-n].
                # 2. Compare yshape_list from the end to get the position where [-(n-1)] > [-n].
                # 3. Tile the dimension for which [-(n-1)] > [-n] first holds.
                x_mn2_large_mn1_index = -1
                y_mn2_large_mn1_index = -1
                for axis, dim in reversed(list(enumerate(xshape_list))):
                    if dim is not None and dim > x_mn2_large_mn1_index:
                        x_mn2_large_mn1_index = axis
                for axis, dim in reversed(list(enumerate(yshape_list))):
                    if dim is not None and dim > y_mn2_large_mn1_index:
                        y_mn2_large_mn1_index = axis

                if x_mn2_large_mn1_index == xshapes_rank - 1 and y_mn2_large_mn1_index == yshapes_rank - 1:
                    return input_tensor_1, input_tensor_2
                elif x_mn2_large_mn1_index != xshapes_rank - 1 and y_mn2_large_mn1_index == yshapes_rank - 1:
                    tiled_x, input_tensor_2 = x_tile(
                        input_tensor_1=input_tensor_1,
                        input_tensor_2=input_tensor_2,
                        xshapes=xshapes,
                        xshapes_rank=xshapes_rank,
                        yshapes_rank=yshapes_rank,
                        yshape_list=yshape_list,
                    )
                    return tiled_x, input_tensor_2
                elif x_mn2_large_mn1_index == xshapes_rank - 1 and y_mn2_large_mn1_index != yshapes_rank - 1:
                    input_tensor_1, tiled_y =  y_tile(
                        input_tensor_1=input_tensor_1,
                        input_tensor_2=input_tensor_2,
                        yshapes=yshapes,
                        yshapes_rank=yshapes_rank,
                        xshapes_rank=xshapes_rank,
                        xshape_list=xshape_list,
                    )
                    return tiled_y, input_tensor_1
                elif x_mn2_large_mn1_index != xshapes_rank - 1 and y_mn2_large_mn1_index != yshapes_rank - 1:
                    tiled_x, input_tensor_2 = x_tile(
                        input_tensor_1=input_tensor_1,
                        input_tensor_2=input_tensor_2,
                        xshapes=xshapes,
                        xshapes_rank=xshapes_rank,
                        yshapes_rank=yshapes_rank,
                        yshape_list=yshape_list,
                    )
                    tiled_x, tiled_y = y_tile(
                        input_tensor_1=tiled_x,
                        input_tensor_2=input_tensor_2,
                        yshapes=yshapes,
                        yshapes_rank=yshapes_rank,
                        xshapes_rank=xshapes_rank,
                        xshape_list=xshape_list,
                    )
                    return tiled_x, tiled_y
    except Exception as ex:
        pass
    return input_tensor_1, input_tensor_2


def calc_tf_pooling_pads(input_shape, kernel, strides, func):
    """Calculate how much padding is needed for tensorflow mode 'SAME'.

    Parameters
    ----------
    input_shape: Union[np.ndarray, List]
        input tensor shape of pooling layer
    kernel: List
        kernel shape from onnx
    strides: List
        strides from onnx
    func: Callable
        function for ceil or floor, depends on onnx option ceil_mode

    Returns
    -------
    same_pads: List
        onnx formatted padding, [x1_begin, x2_begin, ..., xn_begin, x1_end, x2_end, ..., xn_end]
    """

    same_pads = []
    same_pads_end = []

    # calculate how much padding is needed except batch and channel dimension
    for i, k, s in zip(input_shape[1:-1], kernel, strides):
        same_output_shape = func((i - 1) / s) + 1
        axis_pads = np.max((same_output_shape - 1) * s + k - i, 0)

        padded_valid_output_shape = func((i + axis_pads - k) / s) + 1
        error_msg = f'{Color.RED}ERROR:{Color.RESET} ' + \
                    f'Wrong padding calculation.'
        assert same_output_shape == padded_valid_output_shape, error_msg

        same_pads.append(axis_pads // 2)
        # pads to end more for odd number padding
        if axis_pads % 2:
            same_pads_end.append(axis_pads // 2 + 1)
        else:
            same_pads_end.append(axis_pads // 2)

    same_pads.extend(same_pads_end)

    return same_pads


def get_tf_model_inputs(
    *,
    tf_layers_dict: dict,
) -> List[Any]:
    """Get a list of input OPs for a TensorFlow model.

    Parameters
    ----------
    tf_layers_dict: dict
        Graph structure of TensorFlow models

    Returns
    -------
    tf_model_inputs: List
        List of input OPs for TensorFlow model
    """
    tf_model_inputs = [
        layer_info['op'] \
            for layer_info in tf_layers_dict.values() \
                if layer_info['optype'] == 'Input'
    ]
    return tf_model_inputs


def get_tf_model_outputs(
    *,
    tf_layers_dict: dict,
    output_names: List[str],
) -> List[Any]:
    """Get a list of output OPs for a TensorFlow model.

    Parameters
    ----------
    tf_layers_dict: dict
        Graph structure of TensorFlow models

    output_names: List[str]
        Name of ONNX output OP to be extracted

    Returns
    -------
    tf_model_outputs: List
        List of output OPs for TensorFlow model
    """
    tf_model_outputs = []
    for name in output_names:
        if name in tf_layers_dict:
            op = tf_layers_dict[name]
            tf_model_outputs.append(op['tf_node'])
    return tf_model_outputs


def rewrite_tflite_inout_opname(
    *,
    output_folder_path: str,
    tflite_file_name: str,
    onnx_input_names: List[str],
    onnx_output_names: List[str],
    non_verbose: bool = False,
):
    """Rewrite the input/output OP name of tflite to the input/output OP name of ONNX.
    Pre-installation of flatc is required.

    Parameters
    ----------
    output_folder_path: str
        Path of the folder where the tflite file to be rewritten is stored

    tflite_file_name: str
        Name of tflite file to be rewritten

    onnx_input_names: List[str]
        List of ONNX input OP names

    onnx_output_names: List[str]
        List of ONNX output OP names

    non_verbose: bool
        Do not show all information logs. Only error logs are displayed.
    """
    try:
        # Check to see if flatc is installed
        result = subprocess.check_output(
            [
                'flatc', '--version'
            ],
            stderr=subprocess.PIPE
        ).decode('utf-8')

        # Download schema.fbs if it does not exist
        if not os.path.isfile(f'{output_folder_path}/schema.fbs'):
            result = subprocess.check_output(
                [
                    'curl',
                    'https://raw.githubusercontent.com/tensorflow/tensorflow/v2.11.0/tensorflow/lite/schema/schema.fbs',
                    '-o',
                    f'{output_folder_path}/schema.fbs'
                ],
                stderr=subprocess.PIPE
            ).decode('utf-8')

        # tflite -> JSON
        result = subprocess.check_output(
            [
                'flatc', '-t',
                '--strict-json',
                '--defaults-json',
                '-o', f'{output_folder_path}',
                f'{output_folder_path}/schema.fbs',
                '--',
                f'{output_folder_path}/{tflite_file_name}'
            ],
            stderr=subprocess.PIPE
        ).decode('utf-8')

        # Rewrite input OP name and output OP name
        json_file_name = f'{os.path.splitext(os.path.basename(tflite_file_name))[0]}.json'
        json_file_path = f'{output_folder_path}/{json_file_name}'
        flat_json = None

        with open(json_file_path, 'r') as f:
            flat_json = json.load(f)
            flat_subgraphs = flat_json['subgraphs'][0]
            flat_tensors: List[Dict] = flat_subgraphs['tensors']
            flat_input_nums: List[int] = flat_subgraphs['inputs']
            flat_output_nums: List[int] = flat_subgraphs['outputs']
            flat_input_infos = [flat_tensors[idx] for idx in flat_input_nums]
            flat_output_infos = [flat_tensors[idx] for idx in flat_output_nums]
            # INPUT
            for idx, flat_input_info in enumerate(flat_input_infos):
                flat_input_info['name'] = onnx_input_names[idx]
            # OUTPUT
            for idx, flat_output_info in enumerate(flat_output_infos):
                flat_output_info['name'] = onnx_output_names[idx]

            # make signature_defs
            """
            "signature_defs": [
                {
                    "inputs": [
                        {
                            "name": "input",
                            "tensor_index": 0
                        }
                    ],
                    "outputs": [
                        {
                            "name": "boxes",
                            "tensor_index": 208
                        },
                        {
                            "name": "scores",
                            "tensor_index": 190
                        }
                    ],
                    "signature_key": "serving_default",
                    "subgraph_index": 0
                }
            ]
            """
            signature_defs = {}
            # signature_defs_inputs
            signature_defs_inputs = []
            for idx, flat_input_info in enumerate(flat_input_infos):
                signature_defs_inputs.append(
                    {
                        'name': onnx_input_names[idx],
                        'tensor_index': flat_input_info['buffer'] - 1,
                    }
                )
            signature_defs['inputs'] = signature_defs_inputs
            # signature_defs_outputs
            signature_defs_outputs = []
            for idx, flat_output_info in enumerate(flat_output_infos):
                signature_defs_outputs.append(
                    {
                        'name': onnx_output_names[idx],
                        'tensor_index': flat_output_info['buffer'] - 1,
                    }
                )
            signature_defs['outputs'] = signature_defs_outputs
            # signature_defs_inputs
            signature_defs['signature_key'] = 'serving_default'
            # subgraph_index
            signature_defs['subgraph_index'] = 0
            # update json
            flat_json['signature_defs'] = [signature_defs]

        if flat_json is not None:
            with open(json_file_path, 'w') as f:
                json.dump(flat_json, f)
            # JSON -> tflite
            result = subprocess.check_output(
                [
                    'flatc',
                    '-o', f'{output_folder_path}',
                    '-b', f'{output_folder_path}/schema.fbs',
                    f'{json_file_path}'
                ],
                stderr=subprocess.PIPE
            ).decode('utf-8')
            # Delete JSON
            os.remove(f'{json_file_path}')

    except Exception as ex:
        if not non_verbose:
            print(
                f'{Color.YELLOW}WARNING:{Color.RESET} '+
                'If you want tflite input OP name and output OP name ' +
                'to match ONNX input and output names, ' +
                'convert them after installing "flatc". ' +
                'Also, do not use symbols such as slashes in input/output OP names. ' +
                'debian/ubuntu: apt install -y flatbuffers-compiler ' +
                'Other than debian/ubuntu: https://github.com/google/flatbuffers/releases'
            )


def make_tf_partial_model_inputs(
    *,
    input_tensors: List[Any],
) -> List[tf.keras.Input]:
    """Generate input OPs for TensorFlow subgraph generation.

    Parameters
    ----------
    input_tensors: List[Any]
        List of input tensor

    Returns
    -------
    inputs: List[tf.keras.Input]
        List of tf.keras.Input
    """
    # Generate input OPs for TensorFlow subgraphs
    # For inference testing on OP stand-alone
    tf_partial_model_input_shapes = []
    tf_partial_model_input_dtypes = []
    for input_tensor in input_tensors:
        if input_tensor.shape is None \
            or input_tensor.shape == tf.TensorShape(None):
            return None
        else:
            tf_partial_model_input_shape = [dim for dim in input_tensor.shape]
            if None in tf_partial_model_input_shape:
                return None
            tf_partial_model_input_shapes.append(
                tf_partial_model_input_shape
            )
            tf_partial_model_input_dtypes.append(
                NUMPY_DTYPES_TO_TF_DTYPES[input_tensor.dtype] \
                    if isinstance(input_tensor.dtype, np.dtype) else input_tensor.dtype
            )

    inputs: List[tf.keras.Input] = []
    input = None
    for idx, input_shape in enumerate(tf_partial_model_input_shapes):
        if isinstance(input_shape, list) and len(input_shape) == 0:
            tf_partial_model_input_shapes[idx] = [1]
    for input_shape, input_dtype in zip(tf_partial_model_input_shapes, tf_partial_model_input_dtypes):
        if len(input_shape) == 1:
            input = tf.keras.Input(
                shape=input_shape[0] if isinstance(input_shape[0], int) else None,
                batch_size=1,
                dtype=input_dtype,
            )
        elif len(input_shape) >= 2:
            input = tf.keras.Input(
                shape=[
                    inp if isinstance(inp, int) else None for inp in input_shape[1:]
                ],
                batch_size=input_shape[0] if isinstance(input_shape[0], int) else None,
                dtype=input_dtype,
            )
        inputs.append(input)
    return inputs


<<<<<<< HEAD
# First, only single outputs will be supported on an experimental basis.
def correction_of_conversion_errors(
    *,
    graph_node_output_name: str,
    tf_layers_dict: dict,
    operation: Any,
    operation_parameters: dict,
    mode: str = 'tensor', # tensor or axis
    **kwargs: dict,
):
    onnx_tensor_infos_for_validation: Dict[str: np.ndarray] = \
        kwargs['onnx_tensor_infos_for_validation']
    onnx_tensor_data: np.ndarray = \
        onnx_tensor_infos_for_validation[graph_node_output_name]
    tf_tensor_data: np.ndarray = \
        tf_layers_dict[graph_node_output_name].get('verification_data', None)

    # Validation
    onnx_tf_output_pairs = {
        (graph_node_output_name, graph_node_output_name): (onnx_tensor_data, tf_tensor_data)
    }

    if mode == 'axis':
        # Softmax, Concat, ArgMax, ArgMin, ReduceXX, ...
        pass
    elif mode == 'tensor':
        # 1. Absolute error check of tensor values
        # 2. Judge
        #   3-1.
        #       If the absolute error is less than 1e-3, the process terminates without any action.
        #   3-2.
        #       If the absolute error is greater than 1e-3, repeat the transposition to minimize the absolute error to find the correct perm.
        #       Regenerate tf_layers_dict[graph_node_output_name]['tf_node'] by the input value transposed by the appropriate perm of the generated OP.
        #       This means that the shape of the tensor is corrected by extrapolating the appropriate Transpose OP immediately before the relevant OP.
        pass

    """
    check_results: Dict[str, List[np.ndarray, int, float|int]]
        {
            onnx_output_name: [
                onnx_tensor,
                matched_flg, <--- 0: Unmatched, 1: Matched, 2: Skipped (Deleted or Shape Unmatched)
                max_abs_err,
            ]
        }
    """
    check_results = onnx_tf_tensor_validation(
        output_pairs=onnx_tf_output_pairs,
        rtol=0.0,
        atol=0.0,
    )
=======
def merge_two_consecutive_identical_ops_into_one(
    graph_node_input_1: Any,
    graph_node_input_2: Any,
    graph_node_output: gs.Variable,
    before_op_output_shape_trans: bool,
    input_tensor_1: Any,
    input_tensor_2: Any,
    graph_node: gs.Node,
    tf_layers_dict: Dict,
    tf_func: str,
):
    # Merge two consecutive identical OPs into one
    #   A constant is calculated in advance only
    #   when one of the operations of the current OP
    #   is a constant and one of the operations of
    #   the next OP is also a constant.
    # By merging two OPs into one, an accuracy error always occurs
    # in the merged OP during the accuracy check.
    # 1. `Mul` -> `Mul` to `Single-Mul` : `10 * 5 * 8 -> 10 * 40`
    # 2. `Mul` -> `Div` to `Single-Mul` : `10 * 5 / 8 -> 10 * 0.625`
    # 3. `Div` -> `Mul` to `Single-Mul` : `10 / 5 * 8 -> 10 * 1.6`
    # 4. `Div` -> `Div` to `Single-Mul` : `10 / 5 / 8 -> 10 * 0.025`
    # 5. `Sub` -> `Sub` to `Single-Sub` : `10 - 5 - 8 -> 10 - 13`
    # 6. `Sub` -> `Add` to `Single-Sub` : `10 - 5 + 8 -> 10 + 3`
    # 7. `Add` -> `Add` to `Single-Add`  : `10 + 5 + 8 -> 10 + 13`
    # 8. `Add` -> `Sub` to `Single-Add`  : `10 + 5 - 8 -> 10 - 3`
    tf_type = None
    if tf_func == 'Mul':
        if (
            not isinstance(graph_node_input_1, np.ndarray) \
                and 'merge_mul' in tf_layers_dict[graph_node_input_1.name] \
                and tf_layers_dict[graph_node_input_1.name]['merge_mul']
            ) \
            or (
                not isinstance(graph_node_input_2, np.ndarray) \
                and 'merge_mul' in tf_layers_dict[graph_node_input_2.name] \
                    and tf_layers_dict[graph_node_input_2.name]['merge_mul']
            ) \
            or (
            not isinstance(graph_node_input_1, np.ndarray) \
                and 'merge_div' in tf_layers_dict[graph_node_input_1.name] \
                and tf_layers_dict[graph_node_input_1.name]['merge_div']
            ) \
            or (
                not isinstance(graph_node_input_2, np.ndarray) \
                and 'merge_div' in tf_layers_dict[graph_node_input_2.name] \
                    and tf_layers_dict[graph_node_input_2.name]['merge_div']
            ):
            if not isinstance(input_tensor_1, np.ndarray) \
                and not hasattr(input_tensor_1, 'numpy'):
                tf_layers_dict[graph_node_output.name]['tf_node'] = \
                    tf.identity(input=input_tensor_1)
            elif not isinstance(input_tensor_2, np.ndarray) \
                and not hasattr(input_tensor_2, 'numpy'):
                tf_layers_dict[graph_node_output.name]['tf_node'] = \
                    tf.identity(input=input_tensor_2)
            tf_type = tf.math.multiply
        else:
            if isinstance(input_tensor_1, np.ndarray) \
                or hasattr(input_tensor_1, 'numpy') \
                or isinstance(input_tensor_2, np.ndarray) \
                or hasattr(input_tensor_2, 'numpy'):
                try:
                    workaround_exec_flg = False
                    try:
                        # Check whether there is one, two, or more OPs to connect next.
                        graph_node.o(consumer_idx=1)
                    except Exception as ex:
                        # Error == Only one node connected next
                        workaround_exec_flg = True
                    if workaround_exec_flg:
                        next_graph_node_o = graph_node.o()
                        next_graph_node_o_op = next_graph_node_o.op
                        if next_graph_node_o_op in ['Mul', 'Div']:
                            next_graph_node_input_1 = get_constant_or_variable(
                                next_graph_node_o.inputs[0],
                                before_op_output_shape_trans,
                            )
                            next_graph_node_input_2 = get_constant_or_variable(
                                next_graph_node_o.inputs[1],
                                before_op_output_shape_trans,
                            )
                        if next_graph_node_o_op == 'Mul':
                            # 1. `Mul` -> `Mul` to `Single-Mul` : `10 * 5 * 8 -> 10 * 40`
                            if isinstance(next_graph_node_input_1, np.ndarray) or hasattr(next_graph_node_input_1, 'numpy'):
                                if isinstance(input_tensor_1, np.ndarray) or hasattr(input_tensor_1, 'numpy'):
                                    input_tensor_1 = input_tensor_1 * next_graph_node_input_1
                                elif isinstance(input_tensor_2, np.ndarray) or hasattr(input_tensor_2, 'numpy'):
                                    input_tensor_2 = input_tensor_2 * next_graph_node_input_1
                            elif isinstance(next_graph_node_input_2, np.ndarray) or hasattr(next_graph_node_input_2, 'numpy'):
                                if isinstance(input_tensor_1, np.ndarray) or hasattr(input_tensor_1, 'numpy'):
                                    input_tensor_1 = input_tensor_1 * next_graph_node_input_2
                                elif isinstance(input_tensor_2, np.ndarray) or hasattr(input_tensor_2, 'numpy'):
                                    input_tensor_2 = input_tensor_2 * next_graph_node_input_2
                            tf_layers_dict[graph_node_output.name]['merge_mul'] = True
                            tf_type = tf.identity

                        elif next_graph_node_o_op == 'Div':
                            # 2. `Mul` -> `Div` to `Single-Mul` : `10 * 5 / 8 -> 10 * 0.625`
                            if isinstance(next_graph_node_input_1, np.ndarray) or hasattr(next_graph_node_input_1, 'numpy'):
                                if isinstance(input_tensor_1, np.ndarray) or hasattr(input_tensor_1, 'numpy'):
                                    input_tensor_1 = input_tensor_1 / next_graph_node_input_1
                                elif isinstance(input_tensor_2, np.ndarray) or hasattr(input_tensor_2, 'numpy'):
                                    input_tensor_2 = input_tensor_2 / next_graph_node_input_1
                            elif isinstance(next_graph_node_input_2, np.ndarray) or hasattr(next_graph_node_input_2, 'numpy'):
                                if isinstance(input_tensor_1, np.ndarray) or hasattr(input_tensor_1, 'numpy'):
                                    input_tensor_1 = input_tensor_1 / next_graph_node_input_2
                                elif isinstance(input_tensor_2, np.ndarray) or hasattr(input_tensor_2, 'numpy'):
                                    input_tensor_2 = input_tensor_2 / next_graph_node_input_2
                            tf_layers_dict[graph_node_output.name]['merge_mul'] = True
                            tf_type = tf.identity
                        else:
                            tf_type = tf.math.multiply
                    else:
                        tf_type = tf.math.multiply

                    ### Overall model
                    tf_layers_dict[graph_node_output.name]['tf_node'] = \
                        tf.math.multiply(
                            x=input_tensor_1 \
                                if not isinstance(input_tensor_1, np.ndarray) \
                                    else tf.convert_to_tensor(input_tensor_1),
                            y=input_tensor_2 \
                                if not isinstance(input_tensor_2, np.ndarray) \
                                    else tf.convert_to_tensor(input_tensor_2),
                            name=graph_node.name,
                        )

                except Exception as ex:
                    ### Overall model
                    tf_layers_dict[graph_node_output.name]['tf_node'] = \
                        tf.math.multiply(
                            x=input_tensor_1 \
                                if not isinstance(input_tensor_1, np.ndarray) \
                                    else tf.convert_to_tensor(input_tensor_1),
                            y=input_tensor_2 \
                                if not isinstance(input_tensor_2, np.ndarray) \
                                    else tf.convert_to_tensor(input_tensor_2),
                            name=graph_node.name,
                        )
                    tf_type = tf.math.multiply
            else:
                ### Overall model
                tf_layers_dict[graph_node_output.name]['tf_node'] = \
                    tf.math.multiply(
                        x=input_tensor_1 \
                            if not isinstance(input_tensor_1, np.ndarray) \
                                else tf.convert_to_tensor(input_tensor_1),
                        y=input_tensor_2 \
                            if not isinstance(input_tensor_2, np.ndarray) \
                                else tf.convert_to_tensor(input_tensor_2),
                        name=graph_node.name,
                    )
                tf_type = tf.math.multiply

    elif tf_func == 'Div':
        if (
            not isinstance(graph_node_input_1, np.ndarray) \
                and 'merge_div' in tf_layers_dict[graph_node_input_1.name] \
                and tf_layers_dict[graph_node_input_1.name]['merge_div']
            ) \
            or (
                not isinstance(graph_node_input_2, np.ndarray) \
                and 'merge_div' in tf_layers_dict[graph_node_input_2.name] \
                    and tf_layers_dict[graph_node_input_2.name]['merge_div']
            ) \
            or (
            not isinstance(graph_node_input_1, np.ndarray) \
                and 'merge_mul' in tf_layers_dict[graph_node_input_1.name] \
                and tf_layers_dict[graph_node_input_1.name]['merge_mul']
            ) \
            or (
                not isinstance(graph_node_input_2, np.ndarray) \
                and 'merge_mul' in tf_layers_dict[graph_node_input_2.name] \
                    and tf_layers_dict[graph_node_input_2.name]['merge_mul']
            ):
            if not isinstance(input_tensor_1, np.ndarray) \
                and not hasattr(input_tensor_1, 'numpy'):
                tf_layers_dict[graph_node_output.name]['tf_node'] = \
                    tf.identity(input=input_tensor_1)
            elif not isinstance(input_tensor_2, np.ndarray) \
                and not hasattr(input_tensor_2, 'numpy'):
                tf_layers_dict[graph_node_output.name]['tf_node'] = \
                    tf.identity(input=input_tensor_2)
            tf_type = tf.multiply
        else:
            if isinstance(input_tensor_1, np.ndarray) \
                or hasattr(input_tensor_1, 'numpy') \
                or isinstance(input_tensor_2, np.ndarray) \
                or hasattr(input_tensor_2, 'numpy'):
                try:
                    workaround_exec_flg = False
                    try:
                        # Check whether there is one, two, or more OPs to connect next.
                        graph_node.o(consumer_idx=1)
                    except Exception as ex:
                        # Error == Only one node connected next
                        workaround_exec_flg = True
                    if workaround_exec_flg:
                        next_graph_node_o = graph_node.o()
                        next_graph_node_o_op = next_graph_node_o.op
                        if next_graph_node_o_op in ['Mul', 'Div']:
                            next_graph_node_input_1 = get_constant_or_variable(
                                next_graph_node_o.inputs[0],
                                before_op_output_shape_trans,
                            )
                            next_graph_node_input_2 = get_constant_or_variable(
                                next_graph_node_o.inputs[1],
                                before_op_output_shape_trans,
                            )
                        if next_graph_node_o_op == 'Mul':
                            # 3. `Div` -> `Mul` to `Single-Mul` : `10 / 5 * 8 -> 10 * 1.6`
                            if isinstance(next_graph_node_input_1, np.ndarray) or hasattr(next_graph_node_input_1, 'numpy'):
                                if isinstance(input_tensor_1, np.ndarray) or hasattr(input_tensor_1, 'numpy'):
                                    input_tensor_1 = 1 / (input_tensor_1 / next_graph_node_input_1)
                                elif isinstance(input_tensor_2, np.ndarray) or hasattr(input_tensor_2, 'numpy'):
                                    input_tensor_2 = 1 / (input_tensor_2 / next_graph_node_input_1)
                            elif isinstance(next_graph_node_input_2, np.ndarray) or hasattr(next_graph_node_input_2, 'numpy'):
                                if isinstance(input_tensor_1, np.ndarray) or hasattr(input_tensor_1, 'numpy'):
                                    input_tensor_1 = 1 / (input_tensor_1 / next_graph_node_input_2)
                                elif isinstance(input_tensor_2, np.ndarray) or hasattr(input_tensor_2, 'numpy'):
                                    input_tensor_2 = 1 / (input_tensor_2 / next_graph_node_input_2)
                            tf_layers_dict[graph_node_output.name]['merge_div'] = True
                            ### Overall model
                            tf_layers_dict[graph_node_output.name]['tf_node'] = \
                                tf.math.multiply(
                                    x=input_tensor_1 \
                                        if not isinstance(input_tensor_1, np.ndarray) \
                                            else tf.convert_to_tensor(input_tensor_1),
                                    y=input_tensor_2 \
                                        if not isinstance(input_tensor_2, np.ndarray) \
                                            else tf.convert_to_tensor(input_tensor_2),
                                    name=graph_node.name,
                                )
                            tf_type = tf.identity

                        elif next_graph_node_o_op == 'Div':
                            # 4. `Div` -> `Div` to `Single-Nul` : `10 / 5 / 8 -> 10 * 0.025`
                            if isinstance(next_graph_node_input_1, np.ndarray) or hasattr(next_graph_node_input_1, 'numpy'):
                                if isinstance(input_tensor_1, np.ndarray) or hasattr(input_tensor_1, 'numpy'):
                                    input_tensor_1 = 1 / (input_tensor_1 * next_graph_node_input_1)
                                elif isinstance(input_tensor_2, np.ndarray) or hasattr(input_tensor_2, 'numpy'):
                                    input_tensor_2 = 1 / (input_tensor_2 * next_graph_node_input_1)
                            elif isinstance(next_graph_node_input_2, np.ndarray) or hasattr(next_graph_node_input_2, 'numpy'):
                                if isinstance(input_tensor_1, np.ndarray) or hasattr(input_tensor_1, 'numpy'):
                                    input_tensor_1 = 1 / (input_tensor_1 * next_graph_node_input_2)
                                elif isinstance(input_tensor_2, np.ndarray) or hasattr(input_tensor_2, 'numpy'):
                                    input_tensor_2 = 1 / (input_tensor_2 * next_graph_node_input_2)
                            tf_layers_dict[graph_node_output.name]['merge_div'] = True
                            ### Overall model
                            tf_layers_dict[graph_node_output.name]['tf_node'] = \
                                tf.math.multiply(
                                    x=input_tensor_1 \
                                        if not isinstance(input_tensor_1, np.ndarray) \
                                            else tf.convert_to_tensor(input_tensor_1),
                                    y=input_tensor_2 \
                                        if not isinstance(input_tensor_2, np.ndarray) \
                                            else tf.convert_to_tensor(input_tensor_2),
                                    name=graph_node.name,
                                )
                            tf_type = tf.identity

                        else:
                            ### Overall model
                            tf_layers_dict[graph_node_output.name]['tf_node'] = \
                                tf.math.divide(
                                    x=input_tensor_1 \
                                        if not isinstance(input_tensor_1, np.ndarray) \
                                            else tf.convert_to_tensor(input_tensor_1),
                                    y=input_tensor_2 \
                                        if not isinstance(input_tensor_2, np.ndarray) \
                                            else tf.convert_to_tensor(input_tensor_2),
                                    name=graph_node.name,
                                )
                            tf_type = tf.math.divide
                    else:
                        ### Overall model
                        tf_layers_dict[graph_node_output.name]['tf_node'] = \
                            tf.math.divide(
                                x=input_tensor_1 \
                                    if not isinstance(input_tensor_1, np.ndarray) \
                                        else tf.convert_to_tensor(input_tensor_1),
                                y=input_tensor_2 \
                                    if not isinstance(input_tensor_2, np.ndarray) \
                                        else tf.convert_to_tensor(input_tensor_2),
                                name=graph_node.name,
                            )
                        tf_type = tf.math.divide

                except Exception as ex:
                    ### Overall model
                    tf_layers_dict[graph_node_output.name]['tf_node'] = \
                        tf.math.divide(
                            x=input_tensor_1 \
                                if not isinstance(input_tensor_1, np.ndarray) \
                                    else tf.convert_to_tensor(input_tensor_1),
                            y=input_tensor_2 \
                                if not isinstance(input_tensor_2, np.ndarray) \
                                    else tf.convert_to_tensor(input_tensor_2),
                            name=graph_node.name,
                        )
                    tf_type = tf.math.divide
            else:
                ### Overall model
                tf_layers_dict[graph_node_output.name]['tf_node'] = \
                    tf.math.divide(
                        x=input_tensor_1 \
                            if not isinstance(input_tensor_1, np.ndarray) \
                                else tf.convert_to_tensor(input_tensor_1),
                        y=input_tensor_2 \
                            if not isinstance(input_tensor_2, np.ndarray) \
                                else tf.convert_to_tensor(input_tensor_2),
                        name=graph_node.name,
                    )
                tf_type = tf.math.divide

    elif tf_func == 'Sub':
        if (
            not isinstance(graph_node_input_1, np.ndarray) \
                and 'merge_sub' in tf_layers_dict[graph_node_input_1.name] \
                and tf_layers_dict[graph_node_input_1.name]['merge_sub']
            ) \
            or (
                not isinstance(graph_node_input_2, np.ndarray) \
                and 'merge_sub' in tf_layers_dict[graph_node_input_2.name] \
                    and tf_layers_dict[graph_node_input_2.name]['merge_sub']
            ) \
            or (
                not isinstance(graph_node_input_1, np.ndarray) \
                and 'merge_add' in tf_layers_dict[graph_node_input_1.name] \
                and tf_layers_dict[graph_node_input_1.name]['merge_add']
            ) \
            or (
                not isinstance(graph_node_input_2, np.ndarray) \
                and 'merge_add' in tf_layers_dict[graph_node_input_2.name] \
                    and tf_layers_dict[graph_node_input_2.name]['merge_add']
            ):
            if not isinstance(input_tensor_1, np.ndarray) \
                and not hasattr(input_tensor_1, 'numpy'):
                tf_layers_dict[graph_node_output.name]['tf_node'] = \
                    tf.identity(input=input_tensor_1)
            elif not isinstance(input_tensor_2, np.ndarray) \
                and not hasattr(input_tensor_2, 'numpy'):
                tf_layers_dict[graph_node_output.name]['tf_node'] = \
                    tf.identity(input=input_tensor_2)
            tf_type = tf.math.subtract
        else:
            if isinstance(input_tensor_1, np.ndarray) \
                or hasattr(input_tensor_1, 'numpy') \
                or isinstance(input_tensor_2, np.ndarray) \
                or hasattr(input_tensor_2, 'numpy'):
                try:
                    workaround_exec_flg = False
                    try:
                        # Check whether there is one, two, or more OPs to connect next.
                        graph_node.o(consumer_idx=1)
                    except Exception as ex:
                        # Error == Only one node connected next
                        workaround_exec_flg = True
                    if workaround_exec_flg:
                        next_graph_node_o = graph_node.o()
                        next_graph_node_o_op = next_graph_node_o.op
                        if next_graph_node_o_op in ['Sub', 'Add']:
                            next_graph_node_input_1 = get_constant_or_variable(
                                next_graph_node_o.inputs[0],
                                before_op_output_shape_trans,
                            )
                            next_graph_node_input_2 = get_constant_or_variable(
                                next_graph_node_o.inputs[1],
                                before_op_output_shape_trans,
                            )
                        if next_graph_node_o_op == 'Sub':
                            # 5. `Sub` -> `Sub` to `Single-Sub` : `10 - 5 - 8 -> 10 - 13`
                            if isinstance(next_graph_node_input_1, np.ndarray) or hasattr(next_graph_node_input_1, 'numpy'):
                                if isinstance(input_tensor_1, np.ndarray) or hasattr(input_tensor_1, 'numpy'):
                                    input_tensor_1 = (input_tensor_1 + next_graph_node_input_1)
                                elif isinstance(input_tensor_2, np.ndarray) or hasattr(input_tensor_2, 'numpy'):
                                    input_tensor_2 = (input_tensor_2 + next_graph_node_input_1)
                            elif isinstance(next_graph_node_input_2, np.ndarray) or hasattr(next_graph_node_input_2, 'numpy'):
                                if isinstance(input_tensor_1, np.ndarray) or hasattr(input_tensor_1, 'numpy'):
                                    input_tensor_1 = (input_tensor_1 + next_graph_node_input_2)
                                elif isinstance(input_tensor_2, np.ndarray) or hasattr(input_tensor_2, 'numpy'):
                                    input_tensor_2 = (input_tensor_2 + next_graph_node_input_2)
                            tf_layers_dict[graph_node_output.name]['merge_sub'] = True
                            tf_type = tf.identity

                        elif next_graph_node_o_op == 'Add':
                            # 6. `Sub` -> `Add` to `Single-Sub` : `10 - 5 + 8 -> 10 + 3`
                            if isinstance(next_graph_node_input_1, np.ndarray) or hasattr(next_graph_node_input_1, 'numpy'):
                                if isinstance(input_tensor_1, np.ndarray) or hasattr(input_tensor_1, 'numpy'):
                                    input_tensor_1 = (input_tensor_1 - next_graph_node_input_1)
                                elif isinstance(input_tensor_2, np.ndarray) or hasattr(input_tensor_2, 'numpy'):
                                    input_tensor_2 = (input_tensor_2 - next_graph_node_input_1)
                            elif isinstance(next_graph_node_input_2, np.ndarray) or hasattr(next_graph_node_input_2, 'numpy'):
                                if isinstance(input_tensor_1, np.ndarray) or hasattr(input_tensor_1, 'numpy'):
                                    input_tensor_1 = (input_tensor_1 - next_graph_node_input_2)
                                elif isinstance(input_tensor_2, np.ndarray) or hasattr(input_tensor_2, 'numpy'):
                                    input_tensor_2 = (input_tensor_2 - next_graph_node_input_2)
                            tf_layers_dict[graph_node_output.name]['merge_sub'] = True
                            tf_type = tf.identity
                        else:
                            tf_type = tf.math.subtract
                    else:
                        tf_type = tf.math.subtract

                    ### Overall model
                    tf_layers_dict[graph_node_output.name]['tf_node'] = \
                        tf.math.subtract(
                            x=input_tensor_1 \
                                if not isinstance(input_tensor_1, np.ndarray) \
                                    else tf.convert_to_tensor(input_tensor_1),
                            y=input_tensor_2 \
                                if not isinstance(input_tensor_2, np.ndarray) \
                                    else tf.convert_to_tensor(input_tensor_2),
                            name=graph_node.name,
                        )

                except Exception as ex:
                    ### Overall model
                    tf_layers_dict[graph_node_output.name]['tf_node'] = \
                        tf.math.subtract(
                            x=input_tensor_1 \
                                if not isinstance(input_tensor_1, np.ndarray) \
                                    else tf.convert_to_tensor(input_tensor_1),
                            y=input_tensor_2 \
                                if not isinstance(input_tensor_2, np.ndarray) \
                                    else tf.convert_to_tensor(input_tensor_2),
                            name=graph_node.name,
                        )
                    tf_type = tf.math.subtract
            else:
                ### Overall model
                tf_layers_dict[graph_node_output.name]['tf_node'] = \
                    tf.math.subtract(
                        x=input_tensor_1 \
                            if not isinstance(input_tensor_1, np.ndarray) \
                                else tf.convert_to_tensor(input_tensor_1),
                        y=input_tensor_2 \
                            if not isinstance(input_tensor_2, np.ndarray) \
                                else tf.convert_to_tensor(input_tensor_2),
                        name=graph_node.name,
                    )
                tf_type = tf.math.subtract

    elif tf_func == 'Add':
        if (
            not isinstance(graph_node_input_1, np.ndarray) \
                and 'merge_add' in tf_layers_dict[graph_node_input_1.name] \
                and tf_layers_dict[graph_node_input_1.name]['merge_add']
            ) \
            or (
                not isinstance(graph_node_input_2, np.ndarray) \
                and 'merge_add' in tf_layers_dict[graph_node_input_2.name] \
                    and tf_layers_dict[graph_node_input_2.name]['merge_add']
            ) \
            or (
                not isinstance(graph_node_input_1, np.ndarray) \
                and 'merge_sub' in tf_layers_dict[graph_node_input_1.name] \
                and tf_layers_dict[graph_node_input_1.name]['merge_sub']
            ) \
            or (
                not isinstance(graph_node_input_2, np.ndarray) \
                and 'merge_sub' in tf_layers_dict[graph_node_input_2.name] \
                    and tf_layers_dict[graph_node_input_2.name]['merge_sub']
            ):
            if not isinstance(input_tensor_1, np.ndarray) \
                and not hasattr(input_tensor_1, 'numpy'):
                tf_layers_dict[graph_node_output.name]['tf_node'] = \
                    tf.identity(input=input_tensor_1)
            elif not isinstance(input_tensor_2, np.ndarray) \
                and not hasattr(input_tensor_2, 'numpy'):
                tf_layers_dict[graph_node_output.name]['tf_node'] = \
                    tf.identity(input=input_tensor_2)
            tf_type = tf.math.add
        else:
            if isinstance(input_tensor_1, np.ndarray) \
                or hasattr(input_tensor_1, 'numpy') \
                or isinstance(input_tensor_2, np.ndarray) \
                or hasattr(input_tensor_2, 'numpy'):
                try:
                    workaround_exec_flg = False
                    try:
                        # Check whether there is one, two, or more OPs to connect next.
                        graph_node.o(consumer_idx=1)
                    except Exception as ex:
                        # Error == Only one node connected next
                        workaround_exec_flg = True
                    if workaround_exec_flg:
                        next_graph_node_o = graph_node.o()
                        next_graph_node_o_op = next_graph_node_o.op
                        if next_graph_node_o_op in ['Sub', 'Add']:
                            next_graph_node_input_1 = get_constant_or_variable(
                                next_graph_node_o.inputs[0],
                                before_op_output_shape_trans,
                            )
                            next_graph_node_input_2 = get_constant_or_variable(
                                next_graph_node_o.inputs[1],
                                before_op_output_shape_trans,
                            )
                        if next_graph_node_o_op == 'Add':
                            # 7. `Add` -> `Add` to `Single-Add`  : `10 + 5 + 8 -> 10 + 13`
                            if isinstance(next_graph_node_input_1, np.ndarray) or hasattr(next_graph_node_input_1, 'numpy'):
                                if isinstance(input_tensor_1, np.ndarray) or hasattr(input_tensor_1, 'numpy'):
                                    input_tensor_1 = (input_tensor_1 + next_graph_node_input_1)
                                elif isinstance(input_tensor_2, np.ndarray) or hasattr(input_tensor_2, 'numpy'):
                                    input_tensor_2 = (input_tensor_2 + next_graph_node_input_1)
                            elif isinstance(next_graph_node_input_2, np.ndarray) or hasattr(next_graph_node_input_2, 'numpy'):
                                if isinstance(input_tensor_1, np.ndarray) or hasattr(input_tensor_1, 'numpy'):
                                    input_tensor_1 = (input_tensor_1 + next_graph_node_input_2)
                                elif isinstance(input_tensor_2, np.ndarray) or hasattr(input_tensor_2, 'numpy'):
                                    input_tensor_2 = (input_tensor_2 + next_graph_node_input_2)
                            tf_layers_dict[graph_node_output.name]['merge_add'] = True
                            tf_type = tf.identity

                        elif next_graph_node_o_op == 'Sub':
                            # 8. `Add` -> `Sub` to `Single-Add`  : `10 + 5 - 8 -> 10 - 3`
                            if isinstance(next_graph_node_input_1, np.ndarray) or hasattr(next_graph_node_input_1, 'numpy'):
                                if isinstance(input_tensor_1, np.ndarray) or hasattr(input_tensor_1, 'numpy'):
                                    input_tensor_1 = (input_tensor_1 - next_graph_node_input_1)
                                elif isinstance(input_tensor_2, np.ndarray) or hasattr(input_tensor_2, 'numpy'):
                                    input_tensor_2 = (input_tensor_2 - next_graph_node_input_1)
                            elif isinstance(next_graph_node_input_2, np.ndarray) or hasattr(next_graph_node_input_2, 'numpy'):
                                if isinstance(input_tensor_1, np.ndarray) or hasattr(input_tensor_1, 'numpy'):
                                    input_tensor_1 = (input_tensor_1 - next_graph_node_input_2)
                                elif isinstance(input_tensor_2, np.ndarray) or hasattr(input_tensor_2, 'numpy'):
                                    input_tensor_2 = (input_tensor_2 - next_graph_node_input_2)
                            tf_layers_dict[graph_node_output.name]['merge_add'] = True
                            tf_type = tf.identity
                        else:
                            tf_type = tf.math.add
                    else:
                        tf_type = tf.math.add

                    ### Overall model
                    tf_layers_dict[graph_node_output.name]['tf_node'] = \
                        tf.math.add(
                            x=input_tensor_1 \
                                if not isinstance(input_tensor_1, np.ndarray) \
                                    else tf.convert_to_tensor(input_tensor_1),
                            y=input_tensor_2 \
                                if not isinstance(input_tensor_2, np.ndarray) \
                                    else tf.convert_to_tensor(input_tensor_2),
                            name=graph_node.name,
                        )

                except Exception as ex:
                    ### Overall model
                    tf_layers_dict[graph_node_output.name]['tf_node'] = \
                        tf.math.add(
                            x=input_tensor_1 \
                                if not isinstance(input_tensor_1, np.ndarray) \
                                    else tf.convert_to_tensor(input_tensor_1),
                            y=input_tensor_2 \
                                if not isinstance(input_tensor_2, np.ndarray) \
                                    else tf.convert_to_tensor(input_tensor_2),
                            name=graph_node.name,
                        )
                    tf_type = tf.math.add
            else:
                ### Overall model
                tf_layers_dict[graph_node_output.name]['tf_node'] = \
                    tf.math.add(
                        x=input_tensor_1 \
                            if not isinstance(input_tensor_1, np.ndarray) \
                                else tf.convert_to_tensor(input_tensor_1),
                        y=input_tensor_2 \
                            if not isinstance(input_tensor_2, np.ndarray) \
                                else tf.convert_to_tensor(input_tensor_2),
                        name=graph_node.name,
                    )
                tf_type = tf.math.add

    return tf_layers_dict[graph_node_output.name]['tf_node'], tf_type
>>>>>>> df183f18
<|MERGE_RESOLUTION|>--- conflicted
+++ resolved
@@ -3680,7 +3680,6 @@
     return inputs
 
 
-<<<<<<< HEAD
 # First, only single outputs will be supported on an experimental basis.
 def correction_of_conversion_errors(
     *,
@@ -3732,7 +3731,7 @@
         rtol=0.0,
         atol=0.0,
     )
-=======
+
 def merge_two_consecutive_identical_ops_into_one(
     graph_node_input_1: Any,
     graph_node_input_2: Any,
@@ -4305,5 +4304,4 @@
                     )
                 tf_type = tf.math.add
 
-    return tf_layers_dict[graph_node_output.name]['tf_node'], tf_type
->>>>>>> df183f18
+    return tf_layers_dict[graph_node_output.name]['tf_node'], tf_type