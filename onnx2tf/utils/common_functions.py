--- conflicted
+++ resolved
@@ -3120,44 +3120,6 @@
     return test_image_data
 
 
-<<<<<<< HEAD
-def calc_tf_pooling_pads(input_shape, kernel, strides, func):
-    """
-    Calculate how much padding is needed for tensorflow mode 'SAME'
-
-    Parameters
-    ----------
-    input_shape: Union[np.ndarray, List]
-    kernel: List
-    strides: List
-    func: Callable
-
-    Returns
-    -------
-    same_pads: List
-    """
-
-    same_pads = []
-
-    # calculate how much padding is needed except batch and channel dimension
-    for i, k, s in zip(input_shape[1:-1], kernel, strides):
-        same_output_shape = func((i - 1) / s) + 1
-        axis_pads = np.max((same_output_shape - 1) * s + k - i, 0)
-
-        padded_valid_output_shape = func((i + axis_pads - k) / s) + 1
-        error_msg = f'{Color.RED}ERROR:{Color.RESET} ' + \
-                    f'Wrong padding calculation.'
-        assert same_output_shape == padded_valid_output_shape, error_msg
-
-        same_pads.append(axis_pads // 2)
-        # pads to end more for odd number padding
-        if axis_pads % 2:
-            same_pads.append(axis_pads // 2 + 1)
-        else:
-            same_pads.append(axis_pads // 2)
-
-    return same_pads
-=======
 def broadcast_for_gpu_delegate(
     *,
     input_tensor_1: Any,
@@ -3307,4 +3269,41 @@
     except Exception as ex:
         pass
     return input_tensor_1, input_tensor_2
->>>>>>> 75340c13
+
+
+def calc_tf_pooling_pads(input_shape, kernel, strides, func):
+    """
+    Calculate how much padding is needed for tensorflow mode 'SAME'
+
+    Parameters
+    ----------
+    input_shape: Union[np.ndarray, List]
+    kernel: List
+    strides: List
+    func: Callable
+
+    Returns
+    -------
+    same_pads: List
+    """
+
+    same_pads = []
+
+    # calculate how much padding is needed except batch and channel dimension
+    for i, k, s in zip(input_shape[1:-1], kernel, strides):
+        same_output_shape = func((i - 1) / s) + 1
+        axis_pads = np.max((same_output_shape - 1) * s + k - i, 0)
+
+        padded_valid_output_shape = func((i + axis_pads - k) / s) + 1
+        error_msg = f'{Color.RED}ERROR:{Color.RESET} ' + \
+                    f'Wrong padding calculation.'
+        assert same_output_shape == padded_valid_output_shape, error_msg
+
+        same_pads.append(axis_pads // 2)
+        # pads to end more for odd number padding
+        if axis_pads % 2:
+            same_pads.append(axis_pads // 2 + 1)
+        else:
+            same_pads.append(axis_pads // 2)
+
+    return same_pads