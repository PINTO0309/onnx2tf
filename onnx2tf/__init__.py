from onnx2tf.onnx2tf import convert, main

<<<<<<< HEAD
__version__ = '1.7.0'
=======
__version__ = '1.6.5'
>>>>>>> 7b13ff19
<|MERGE_RESOLUTION|>--- conflicted
+++ resolved
@@ -1,7 +1,4 @@
 from onnx2tf.onnx2tf import convert, main
 
-<<<<<<< HEAD
-__version__ = '1.7.0'
-=======
-__version__ = '1.6.5'
->>>>>>> 7b13ff19
+
+__version__ = '1.7.0'